--- conflicted
+++ resolved
@@ -1363,17 +1363,8 @@
 #ifndef MMHA_USE_FP32_ACCUM_FOR_LOGITS
     if (sizeof(Tk) != 4)
     {
-<<<<<<< HEAD
-<<<<<<< HEAD
-        auto const max_timesteps = min(timestep, static_cast<unsigned>(cyclic_kv_cache_len));
-=======
         auto const max_timesteps
             = min(timestep, min(chunked_attention_size, static_cast<unsigned>(cyclic_kv_cache_len)));
->>>>>>> upstream/main
-=======
-        auto const max_timesteps
-            = min(timestep, min(chunked_attention_size, static_cast<unsigned>(cyclic_kv_cache_len)));
->>>>>>> 75502519
         logits_smem_ += divUp(max_timesteps + 1, 4u) * 16;
     }
     Tk* logits_smem = reinterpret_cast<Tk*>(logits_smem_);
