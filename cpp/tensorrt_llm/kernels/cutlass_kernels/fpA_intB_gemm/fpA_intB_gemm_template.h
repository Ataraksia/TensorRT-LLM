--- conflicted
+++ resolved
@@ -453,21 +453,9 @@
         static_assert(!cutlass::platform::is_same<ActivationType, __nv_fp8_e4m3>::value
                 || cutlass::platform::is_same<ScaleZeroType, half>::value,
             "ScaleZeroType must be half for activation=fp8");
-<<<<<<< HEAD
-<<<<<<< HEAD
-        sm90_dispatch_gemm_to_cutlass<ActivationType, WeightType, ScaleZeroType, BiasType, OutputType, QuantOp,
-            EpilogueTag>(A, B, weight_scales, weight_zero_points, biases, alpha, C, m, n, k, group_size, workspace_ptr,
-            workspace_bytes, gemm_config, stream, occupancy);
-=======
         cutlass_kernels_oss::sm90_dispatch_gemm_to_cutlass<ActivationType, WeightType, ScaleZeroType, BiasType,
             OutputType, QuantOp, EpilogueTag>(A, B, weight_scales, weight_zero_points, biases, alpha, C, m, n, k,
             group_size, workspace_ptr, workspace_bytes, gemm_config, stream, occupancy);
->>>>>>> upstream/main
-=======
-        cutlass_kernels_oss::sm90_dispatch_gemm_to_cutlass<ActivationType, WeightType, ScaleZeroType, BiasType,
-            OutputType, QuantOp, EpilogueTag>(A, B, weight_scales, weight_zero_points, biases, alpha, C, m, n, k,
-            group_size, workspace_ptr, workspace_bytes, gemm_config, stream, occupancy);
->>>>>>> 75502519
     }
     else
     {
