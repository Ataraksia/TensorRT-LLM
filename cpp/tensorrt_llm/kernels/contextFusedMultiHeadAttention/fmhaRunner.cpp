/*
 * Copyright (c) 2020-2025, NVIDIA CORPORATION.  All rights reserved.
 *
 * Licensed under the Apache License, Version 2.0 (the "License");
 * you may not use this file except in compliance with the License.
 * You may obtain a copy of the License at
 *
 *     http://www.apache.org/licenses/LICENSE-2.0
 *
 * Unless required by applicable law or agreed to in writing, software
 * distributed under the License is distributed on an "AS IS" BASIS,
 * WITHOUT WARRANTIES OR CONDITIONS OF ANY KIND, either express or implied.
 * See the License for the specific language governing permissions and
 * limitations under the License.
 */

#include "fmhaRunner.h"
#include "tensorrt_llm/common/envUtils.h"
#include "tensorrt_llm/common/mathUtils.h"
#include <cassert>
#include <cstdio>
#include <cstring>
#include <cuda_runtime.h>
#include <iostream>
#include <math.h>
#include <tuple>
#include <vector>

////////////////////////////////////////////////////////////////////////////////////////////////////

namespace tensorrt_llm
{
namespace kernels
{

////////////////////////////////////////////////////////////////////////////////////////////////////

union __half2_uint32_t_union
{
    half2 fp162;
    uint32_t u32;
};

union __float_uint32_t_union
{
    float fp32;
    uint32_t u32;
};

static inline void set_alpha(uint32_t& alpha, float norm, Data_type dtype)
{
    if (dtype == DATA_TYPE_FP16)
    {
        __half2_uint32_t_union temp;
        temp.fp162 = __float2half2_rn(norm);
        alpha = temp.u32;
    }
    else if (dtype == DATA_TYPE_FP32)
    {
        __float_uint32_t_union temp;
        temp.fp32 = norm;
        alpha = temp.u32;
    }
    else if (dtype == DATA_TYPE_INT32)
    {
        int32_t inorm = static_cast<int32_t>(norm);
        alpha = reinterpret_cast<uint32_t const&>(inorm);
    }
    else if (dtype == DATA_TYPE_BF16)
    {
        // TODO HACK!! BF16 Outputs are computed in FP32 for FP8.
        // This is because cublas does not allow current FP32 output.
        alpha = reinterpret_cast<uint32_t const&>(norm);
    }
    else
    {
        assert(false);
    }
}

////////////////////////////////////////////////////////////////////////////////////////////////////

FusedMHARunnerV2::FusedMHARunnerV2(MHARunnerFixedParams fixedParams)
    : mFixedParams(fixedParams)
{
    TLLM_CHECK_WITH_INFO((mSM == kSM_80 || mSM == kSM_86 || mSM == kSM_89 || mSM == kSM_90 || mSM == kSM_100
<<<<<<< HEAD
<<<<<<< HEAD
                             || mSM == kSM_120 || mSM == kSM_121),
=======
                             || mSM == kSM_103 || mSM == kSM_120 || mSM == kSM_121),
>>>>>>> upstream/main
=======
                             || mSM == kSM_103 || mSM == kSM_120 || mSM == kSM_121),
>>>>>>> 75502519
        "Unsupported architecture");
    TLLM_CHECK_WITH_INFO((mFixedParams.dataType == DATA_TYPE_FP16 || mFixedParams.dataType == DATA_TYPE_BF16
                             || mFixedParams.dataType == DATA_TYPE_E4M3),
        "Unsupported data type");
    xmmaKernel = getXMMAKernelsV2(mFixedParams.dataType, mFixedParams.dataTypeOut, mSM);

    if (mFixedParams.headSizeV == 0)
    {
        mFixedParams.headSizeV = mFixedParams.headSize;
    }
    // Get device attributes.
    int device_id;
    cudaGetDevice(&device_id);
    cudaDeviceGetAttribute(&mMultiProcessorCount, cudaDevAttrMultiProcessorCount, device_id);
    cudaDeviceGetAttribute(&mDeviceL2CacheSize, cudaDevAttrL2CacheSize, device_id);
    auto const [free_memory, total_memory] = tensorrt_llm::common::getDeviceMemoryInfo(false);
    mTotalDeviceMemory = total_memory;
}

////////////////////////////////////////////////////////////////////////////////////////////////////

// Shared setup function.
void FusedMHARunnerV2::setupKernelParams(MHARunnerParams runnerParams)
{
    // Reinit kernel params.
    mKernelParams = {};

    // Set the batch size, and sequence length.
    mKernelParams.b = runnerParams.b;
    mKernelParams.s = runnerParams.qSeqLen;
    mKernelParams.sliding_window_size = runnerParams.slidingWindowSize;
    // Set the log chunked attention size if the chunked attention is used.
    if (mLaunchParams.attention_mask_type == ContextAttentionMaskType::SLIDING_OR_CHUNKED_CAUSAL
        && runnerParams.kvSeqLen > runnerParams.chunkedAttentionSize)
    {
        TLLM_CHECK_WITH_INFO((runnerParams.chunkedAttentionSize & (runnerParams.chunkedAttentionSize - 1)) == 0,
            "Chunked attention size should be a power of 2.");
        mKernelParams.log2_chunked_attention_size = std::log2(runnerParams.chunkedAttentionSize);
    }
    // Set the head size and number of heads.
    mKernelParams.d = mFixedParams.headSize;
    mKernelParams.dv = mFixedParams.headSizeV;
    // The number of grouped heads (only used by generation-phase MLA kernels) currently.
    mKernelParams.num_grouped_heads = runnerParams.numGroupedHeads;
    TLLM_CHECK_WITH_INFO(mFixedParams.numQHeads % mFixedParams.numKvHeads == 0,
        "number of Query heads should be multiple of KV heads !");
    mKernelParams.h = mFixedParams.numQHeads;
    mKernelParams.h_kv = mFixedParams.numKvHeads;
    mKernelParams.h_q_per_kv = mFixedParams.numQHeads / mFixedParams.numKvHeads;
    // Are the input sequences padded ?
    mKernelParams.is_s_padded = mFixedParams.isSPadded;

    // [total_q, h, 2] (max/sum)
    mKernelParams.softmax_stats_ptr = runnerParams.softmaxStatsPtr;
    mKernelParams.softmax_stats_stride_in_bytes = sizeof(float) * 2 * mFixedParams.numQHeads;

    if (mFixedParams.attentionInputLayout == AttentionInputLayout::PACKED_QKV)
    {
        // Packed QKV input layout, [B, S, H * D + H_kv * D + H_kv * Dv].
        mKernelParams.qkv_ptr = runnerParams.qkvPtr;
        mKernelParams.q_stride_in_bytes = mKernelParams.k_stride_in_bytes = mKernelParams.v_stride_in_bytes
            = get_size_in_bytes(mFixedParams.numQHeads * mFixedParams.headSize
                    + mFixedParams.numKvHeads * mFixedParams.headSize
                    + mFixedParams.numKvHeads * mFixedParams.headSizeV,
                mFixedParams.dataType);
    }
    else
    {
        // Contiguous Q input layout, [B, S, H, D].
        mKernelParams.q_ptr = runnerParams.qPtr;
        mKernelParams.q_stride_in_bytes
            = get_size_in_bytes(mFixedParams.numQHeads * mFixedParams.headSize, mFixedParams.dataType);

        // Separate q and kv buffers may have different q and kv sequence lengths.
        mKernelParams.cu_kv_seqlens = reinterpret_cast<int const*>(runnerParams.cuKvSeqLenPtr);

        if (mFixedParams.attentionInputLayout == AttentionInputLayout::Q_CONTIGUOUS_KV)
        {
            // Contiguous kv input layout, [B, S, H_kv * D + H_kv * Dv].
            mKernelParams.kv_ptr = runnerParams.kvPtr;
            mKernelParams.k_stride_in_bytes = mKernelParams.v_stride_in_bytes = get_size_in_bytes(
                mFixedParams.numKvHeads * (mFixedParams.headSize + mFixedParams.headSizeV), mFixedParams.dataType);
        }
        else if (mFixedParams.attentionInputLayout == AttentionInputLayout::Q_PAGED_KV)
        {
            // Paged kv cache layout.
            mKernelParams.paged_kv_cache = runnerParams.pagedKvCache.copyKVBlockArrayForContextFMHA();
            mKernelParams.k_stride_in_bytes = get_size_in_bytes(
                runnerParams.pagedKvCache.mTokensPerBlock * mFixedParams.headSize, mFixedParams.dataType);
            // If d == dv, then v_stride_in_bytes == k_stride_in_bytes.
            // For DeepSeek MLA, which is the only case where d != dv, V is padded to the sizeof K.
            // Thus, v_stride_in_bytes always equals to k_stride_in_bytes so far.
            mKernelParams.v_stride_in_bytes = mKernelParams.k_stride_in_bytes;
        }
        else if (mFixedParams.attentionInputLayout == AttentionInputLayout::SEPARATE_Q_K_V)
        {
            // Separate QKV input layout, [total_kv_seqlen, H_KV, D] + [total_kv_seqlen, H_KV, DV]
            TLLM_CHECK_WITH_INFO(runnerParams.kPtr != nullptr && runnerParams.vPtr != nullptr,
                "SEPARATE_Q_K_V requires valid K and V pointers.");
            mKernelParams.k_ptr = runnerParams.kPtr;
            mKernelParams.v_ptr = runnerParams.vPtr;
            // Tensor K is contiguous.
            mKernelParams.k_stride_in_bytes
                = get_size_in_bytes(mFixedParams.numKvHeads * mFixedParams.headSize, mFixedParams.dataType);
            if (mFixedParams.headSizeQkNope > 0 && mFixedParams.dataType != DATA_TYPE_E4M3)
            {
                // Non-FP8 context MLA: tensor V is not contiguous. The token stride is numKvHeads * (headSizeQkNope +
                // headSizeV).
                mKernelParams.v_stride_in_bytes = get_size_in_bytes(
                    mFixedParams.numKvHeads * (mFixedParams.headSizeQkNope + mFixedParams.headSizeV),
                    mFixedParams.dataType);
            }
            else
            {
                // Tensor V is contiguous for other cases.
                mKernelParams.v_stride_in_bytes
                    = get_size_in_bytes(mFixedParams.numKvHeads * mFixedParams.headSizeV, mFixedParams.dataType);
            }
        }
    }

    mKernelParams.o_ptr = runnerParams.outputPtr;
    // Set the output buffer stride in bytes.
    mKernelParams.o_stride_in_bytes
        = get_size_in_bytes(mFixedParams.numQHeads * mFixedParams.headSizeV, mFixedParams.dataTypeOut);
    // Set the packed_mask_stride_in_bytes.
    if (mFixedParams.attentionMaskType == ContextAttentionMaskType::CUSTOM_MASK)
    {
        // The packed mask col (n) dimension has to be padded to multiple of 256.
        mKernelParams.packed_mask_stride_in_bytes
            = (tensorrt_llm::common::divUp(int64_t(runnerParams.kvSeqLen), int64_t(FLASH_ATTEN_PACKED_MASK_N_ALIGNMENT))
                  * FLASH_ATTEN_PACKED_MASK_N_ALIGNMENT)
            / 8;
    }

    float const inv_sqrt_scale = (1.f / (sqrtf(mFixedParams.headSize) * mFixedParams.qScaling));
    // Note that we apply scales and bias in the order of
    // (bmm1_output * scale_bmm1 + alibi) * scale_after_alibi
    float const scale_after_alibi = mFixedParams.scaleAlibi ? inv_sqrt_scale : 1.0f;
    float scale_bmm1 = mFixedParams.scaleAlibi ? 1.0f : inv_sqrt_scale;
    // Fuse 1.0f / attn_logit_softcapping_scale into scale_bmm1.
    scale_bmm1 = mFixedParams.attnLogitSoftcappingScale != 0.f ? scale_bmm1 / mFixedParams.attnLogitSoftcappingScale
                                                               : scale_bmm1;
    // The softmax output scale (not used).
    float const scale_softmax = 1.f;
    // FP8 FMHA kernels load the scale_bmm2 from the device memory.
    float const scale_bmm2 = 1.f;

    Data_type scale_type = mLaunchParams.force_fp32_acc ? DATA_TYPE_FP32 : mFixedParams.dataType;
    // Use exp2f optimization for warp-specialized ws kernels on Hopper.
    if (mLaunchParams.useBase2ExpTrick)
    {
        // The kernel adopts the log2f optimization.
        constexpr float kLog2e = 1.4426950408889634074; // log_2(e) = M_LOG2E
        set_alpha(mKernelParams.scale_bmm1, scale_bmm1 * float(kLog2e), DATA_TYPE_FP32);
    }
    else
    {
        set_alpha(mKernelParams.scale_bmm1, scale_bmm1, scale_type);
    }
    set_alpha(mKernelParams.scale_softmax, scale_softmax, scale_type);
    // Host scale_bmm2 will not be used.
    set_alpha(mKernelParams.scale_bmm2, scale_bmm2, scale_type);
    // The attention logit softcapping scale after bmm1 (always float32).
    mKernelParams.softcapping_scale_bmm1 = mFixedParams.attnLogitSoftcappingScale;

    // alibi.
    if (mFixedParams.hasAlibi && mSM > kSM_70)
    {
        mKernelParams.has_alibi = true;
        mKernelParams.alibi_params = AlibiParams(
            mFixedParams.numQHeads, runnerParams.kvSeqLen, mFixedParams.tpSize, mFixedParams.tpRank, scale_after_alibi);
    }

    if (mFixedParams.attentionMaskType == ContextAttentionMaskType::CUSTOM_MASK)
    {
        mKernelParams.packed_mask_ptr = runnerParams.packedMaskPtr;
        mKernelParams.cu_mask_rows = reinterpret_cast<int const*>(runnerParams.cuMaskRowsPtr);
    }
    TLLM_CHECK_WITH_INFO(
        runnerParams.attentionSinksPtr == nullptr || mSM == kSM_90, "The attention sinks is only supported on SM90.");
    mKernelParams.attention_sinks_ptr = runnerParams.attentionSinksPtr;
    mKernelParams.cu_q_seqlens = reinterpret_cast<int const*>(runnerParams.cuQSeqLenPtr);
    mKernelParams.tile_id_counter_ptr = reinterpret_cast<uint32_t*>(runnerParams.tileCounterPtr);
    // TRT doesn't support host scales. Use device scales instead.
    // The scaleBmm1Ptr offset.
    // 2 scales prepared for scaleBmm1 in the device memory: float scale, float (scale with log2e).
    int64_t scaleBmm1PtrOffset = (mLaunchParams.useBase2ExpTrick ? kIdxScaleSoftmaxLog2Ptr : kIdxScaleSoftmaxPtr);
    // Only fp8 kernels need to load scales from the device memory.
    if (mFixedParams.dataType == DATA_TYPE_E4M3)
    {
        mKernelParams.scale_bmm1_d = reinterpret_cast<uint32_t const*>(runnerParams.scaleBmm1Ptr + scaleBmm1PtrOffset);
        mKernelParams.scale_bmm2_d = reinterpret_cast<uint32_t const*>(runnerParams.scaleBmm2Ptr);
    }

    // for sage attention
    mKernelParams.sage.q.scales = runnerParams.qScalePtr;
    mKernelParams.sage.k.scales = runnerParams.kScalePtr;
    mKernelParams.sage.v.scales = runnerParams.vScalePtr;
    mKernelParams.sage.q.max_nblock = runnerParams.qMaxNBlock;
    mKernelParams.sage.k.max_nblock = runnerParams.kMaxNBlock;
    mKernelParams.sage.v.max_nblock = runnerParams.vMaxNBlock;
}

////////////////////////////////////////////////////////////////////////////////////////////////////

// Set the launch params to select kernels.
void FusedMHARunnerV2::setupLaunchParams(MHARunnerParams runnerParams)
{

    // Determine launch parameters.
    // Reset launch params to default.
    mLaunchParams = {};

    // Device properties.
    mLaunchParams.multi_processor_count = mMultiProcessorCount;
    mLaunchParams.device_l2_cache_size = mDeviceL2CacheSize;
    mLaunchParams.total_device_memory = mTotalDeviceMemory;

    // Do we use attnLogitSoftcappingScale ?
    TLLM_CHECK_WITH_INFO(
        (mFixedParams.headSize == 128 || mFixedParams.headSize == 256) || !mFixedParams.attnLogitSoftcappingScale,
        "FMHA only supports head_size = 128 or 256 with attention logit softcapping scale currently.");
    mLaunchParams.enableAttnLogitSoftcapping = mFixedParams.attnLogitSoftcappingScale != 0.f;
    // BF16 FMHA only accumulates on FP32.
    // E4M3 FMHA only supports fp32 accumulation currently.
    mLaunchParams.force_fp32_acc = mFixedParams.dataType == DATA_TYPE_BF16 || mFixedParams.dataType == DATA_TYPE_E4M3
        || mFixedParams.forceFp32Acc || runnerParams.forceFp32Acc;
    // The attention mask type.
    mLaunchParams.attention_mask_type = mFixedParams.attentionMaskType;
    // The input layout type.
    mLaunchParams.attention_input_layout = mFixedParams.attentionInputLayout;

    // The total sequence length used to set the tma descriptors.
    mLaunchParams.total_q_seqlen
        = mFixedParams.isSPadded ? runnerParams.b * runnerParams.qSeqLen : runnerParams.totalQSeqLen;
    mLaunchParams.total_kv_seqlen
        = mFixedParams.isSPadded ? runnerParams.b * runnerParams.kvSeqLen : runnerParams.totalKvSeqLen;
    // Workaround for nvbug 5412456: total_kv_seqlen fallbacks to total_q_seqlen if it's zero.
    if (mLaunchParams.total_kv_seqlen == 0)
    {
        mLaunchParams.total_kv_seqlen = mLaunchParams.total_q_seqlen;
    }

    TLLM_CHECK_WITH_INFO(mFixedParams.headSize > 0, "Head size should be greater than 0.");
    // Pad head size to next power of 2.
    int padded_d_next_power_of_2 = (mFixedParams.headSize & (mFixedParams.headSize - 1)) == 0
        ? mFixedParams.headSize
        : pow(2, int(log2(mFixedParams.headSize)) + 1);
    // In fact, due to 128B swizzle mode of TMA, only 128 bytes alignment is required,
    // so we pad head size to next multiply of 128B.
    int d_per_group = 128 / get_size_in_bytes(mFixedParams.dataType);
    int d_groups = (mFixedParams.headSize + d_per_group - 1) / d_per_group;
    int padded_d_next_multiply_of_128byte = d_groups * d_per_group;
    // Choose the smaller one to save SMEM.
    mLaunchParams.padded_d = std::min(padded_d_next_power_of_2, padded_d_next_multiply_of_128byte);

    bool const isSm70 = (mSM == kSM_70);
    bool const isSm90 = (mSM == kSM_90);
    bool const isSm8x = (mSM == kSM_86 || mSM == kSM_89);
    bool const isSm80 = (mSM == kSM_80);
    bool const isSm89 = (mSM == kSM_89);
<<<<<<< HEAD
<<<<<<< HEAD
    bool const isSm100 = (mSM == kSM_100);
=======
    bool const isSm100f = (mSM == kSM_100 || mSM == kSM_103);
>>>>>>> upstream/main
=======
    bool const isSm100f = (mSM == kSM_100 || mSM == kSM_103);
>>>>>>> 75502519
    bool const isSm120f = (mSM == kSM_120 || mSM == kSM_121);

    // Sliding_or_chunked_causal mask.
    if ((runnerParams.kvSeqLen > runnerParams.slidingWindowSize
            || runnerParams.kvSeqLen > runnerParams.chunkedAttentionSize)
        && mLaunchParams.attention_mask_type == ContextAttentionMaskType::CAUSAL)
    {
        TLLM_CHECK_WITH_INFO(!(runnerParams.kvSeqLen > runnerParams.chunkedAttentionSize
                                 && runnerParams.kvSeqLen > runnerParams.slidingWindowSize),
            "Chunked attention size and sliding window size should not be used together.");
        TLLM_CHECK_WITH_INFO(isSm90 || runnerParams.kvSeqLen <= runnerParams.chunkedAttentionSize,
            "Chunked attention is only supported on Sm90.");
        mLaunchParams.attention_mask_type = ContextAttentionMaskType::SLIDING_OR_CHUNKED_CAUSAL;
    }

    // Is the input layout separate q + kv input ?
    bool const separateQKvInput = mFixedParams.attentionInputLayout != AttentionInputLayout::PACKED_QKV;
    // Is the mask type padding or causal mask ?
    bool const paddingOrCausalMask = mFixedParams.attentionMaskType == ContextAttentionMaskType::PADDING
        || mFixedParams.attentionMaskType == ContextAttentionMaskType::CAUSAL;

    // Only warp-specialized FMHA kernels support FP8 on Hopper.
    // Separate Q + KV input layout: enable warp-specialization kernels when s > 512, otherwise use ampere-style flash
    // attention kernels.
    if (isSm90 && (mFixedParams.dataType == DATA_TYPE_E4M3 || (separateQKvInput && runnerParams.kvSeqLen > 512)))
    {
        mLaunchParams.flash_attention = true;
        mLaunchParams.force_unroll = true;
    }
    else if (isSm70)
    {
        TLLM_CHECK_WITH_INFO(false, "Unsupported architecture");
    }
    // Hopper: fallback to original fmha_v2 when head_size <= 64 and seq_len <= 256
    // Only supports packed_qkv input + padding/causal mask.
    else if (isSm90 && !separateQKvInput && paddingOrCausalMask
        && (mFixedParams.headSize == 32 || mFixedParams.headSize == 64) && runnerParams.qSeqLen <= 256
        && !common::getEnvForceDeterministicAttention())
    {
        mLaunchParams.flash_attention = false;
        // get max sequence length for non-flash-attention.
        // this doesn't support different q and kv sequence lengths.
        mLaunchParams.kernel_s = getSFromMaxSeqLen(runnerParams.qSeqLen);
    }
    else
    { // always use flash attention kernels for Ampere/Ada
        mLaunchParams.flash_attention = true;
        // flash attention kernles s = 0 (support any seq length)
        mLaunchParams.kernel_s = 0;
        mLaunchParams.force_unroll = true;
        // enable tiled kernels on Ampere/Ada
        if ((isSm89 || isSm120f) && mFixedParams.dataType == DATA_TYPE_E4M3)
        {
            // so far Ada QMMA only supports non-tiled kernels.
            mLaunchParams.granular_tiling = false;
        }
        else if (mLaunchParams.flash_attention && runnerParams.kvSeqLen <= 64)
        {
            // flash attention tiled kernels allows larger free dim tile size (M, N) with flexibility
            // in unroll dimension tile size (K). for short sequence length (s<=128), tiled kernels
            // can suffer from tile quantization loss therefore use flash attention non-tiled instead
            mLaunchParams.granular_tiling = false;
        }
        else if ((isSm8x || isSm120f) && mFixedParams.headSize < 256)
        {
            // flash attention tiled kernel is faster on Ada and Ampere derivatives when head_size>=256
            mLaunchParams.granular_tiling = false;
        }
<<<<<<< HEAD
<<<<<<< HEAD
        else if (isSm80 || isSm8x || isSm100 || isSm120f)
=======
        else if (isSm80 || isSm8x || isSm100f || isSm120f)
>>>>>>> upstream/main
=======
        else if (isSm80 || isSm8x || isSm100f || isSm120f)
>>>>>>> 75502519
        {
            // otherwise, choose tiled kernel for Ampere/Ada/Gb20x
            mLaunchParams.granular_tiling = true;
        }
    }

    // when flash attention is enabled on Hopper, we need to set the tma descriptors
    if (isSm90 && mLaunchParams.flash_attention)
    {
        mLaunchParams.warp_specialization = true;
        mLaunchParams.use_tma = true;
        // Enable dynamic tile scheduling for hopper ws kernel.
        mLaunchParams.dynamic_scheduler = true;
    }

    // Use specialized ws kernels on Hopper for cases without alibi.
    if (mLaunchParams.warp_specialization && !mFixedParams.hasAlibi)
    {
        // Use specialized ws kernels for cases without alibi.
        mLaunchParams.useKernelWithoutAlibi = true;
        // Enable exp2f optimization (which helps improve performance).
        //    - note that this is not compatible with alibi bias due to the accuracy issues.
        //    - only hopper warp-specialized kernels have this optimization.
        //    - it doesn't work with attention logit softcapping.
        mLaunchParams.useBase2ExpTrick = !mLaunchParams.enableAttnLogitSoftcapping;
    }

    // TODO: Refactor these dirty hacks.
    // For Deepseek-v2(MLA), all of SM80, SM89 and SM90 kernels use tiled flash attention
    // in both context (192/128 dimensions) and generation (576/512 dimensions)
    if (mFixedParams.headSize == mFixedParams.headSizeV + 64)
    {
        mLaunchParams.flash_attention = true;
        mLaunchParams.force_unroll = true;
        mLaunchParams.kernel_s = 0;

        // Now we have SM90 context and FP8 generation MLA kernels
        bool isHopperContextMLA = isSm90 && mFixedParams.headSizeV == 128;
        bool isHopperFP8GenerationMLA
            = isSm90 && mFixedParams.dataType == DATA_TYPE_E4M3 && mFixedParams.headSizeV == 512;

        // These treatments are only for other MLA cases
        if (!isHopperContextMLA && !isHopperFP8GenerationMLA)
        {
            mLaunchParams.granular_tiling = true;
            // Even on SM90, we use ampere-style kernel, will be optimized later
            mLaunchParams.warp_specialization = false;
            mLaunchParams.useKernelWithoutAlibi = false;
            // Deepseek-V2 kernel is not hooper style right now.
            mLaunchParams.useBase2ExpTrick = false;
            mLaunchParams.use_tma = false;
            mLaunchParams.dynamic_scheduler = false;
        }
    }

    mLaunchParams.sage_block_size_q = mFixedParams.sageBlockSizeQ;
    mLaunchParams.sage_block_size_k = mFixedParams.sageBlockSizeK;
    mLaunchParams.sage_block_size_v = mFixedParams.sageBlockSizeV;
    // for not (sm90 + warp_specialization + flash attention kernel) kernel:
    //   all kernels enable saving softmaxStatsPtr, just let softmaxStatsPtr != null
    // for (sm90 + warp_specialization + flash attention) kernel:
    //   we need to explicitly set supportReturnSoftmaxStats to true when
    //  satisfying the following constrains
    if (!isSm90)
    {
        mLaunchParams.supportReturnSoftmaxStats = true;
    }
    else
    {
<<<<<<< HEAD
<<<<<<< HEAD
        bool isHopperBF16ContextMLA = (mFixedParams.headSize == mFixedParams.headSizeV + 64) && isSm90
            && mFixedParams.dataType == DATA_TYPE_BF16 && mFixedParams.headSizeV == 128;
        mLaunchParams.supportReturnSoftmaxStats = (runnerParams.softmaxStatsPtr != nullptr
            && mLaunchParams.flash_attention && mLaunchParams.warp_specialization
            && ((!isHopperBF16ContextMLA
                    && mLaunchParams.attention_input_layout == AttentionInputLayout::Q_CONTIGUOUS_KV)
                || (isHopperBF16ContextMLA
=======
=======
>>>>>>> 75502519
        bool isHopperContextMLA = (mFixedParams.headSize == mFixedParams.headSizeV + 64) && isSm90
            && (mFixedParams.dataType == DATA_TYPE_BF16 || mFixedParams.dataType == DATA_TYPE_E4M3)
            && mFixedParams.headSizeV == 128;
        mLaunchParams.supportReturnSoftmaxStats = (runnerParams.softmaxStatsPtr != nullptr
            && mLaunchParams.flash_attention && mLaunchParams.warp_specialization
            && ((!isHopperContextMLA && mLaunchParams.attention_input_layout == AttentionInputLayout::Q_CONTIGUOUS_KV)
                || (isHopperContextMLA
<<<<<<< HEAD
>>>>>>> upstream/main
=======
>>>>>>> 75502519
                    && (mLaunchParams.attention_input_layout == AttentionInputLayout::SEPARATE_Q_K_V))));
    }
}

////////////////////////////////////////////////////////////////////////////////////////////////////

// TMA descriptors are used as grid_constant parameters (remove MemCpyH2D operations)
void FusedMHARunnerV2::setTmaDescriptors(MHARunnerParams runnerParams)
{
    const uint32_t d = mKernelParams.d;
    const uint32_t dv = mKernelParams.dv;
    const uint32_t h = mKernelParams.h;
    const uint32_t h_kv = mKernelParams.h_kv;
    const uint32_t total_q_seqlen = mLaunchParams.total_q_seqlen;
    const uint32_t total_kv_seqlen = mLaunchParams.total_kv_seqlen;

    uint64_t const d_in_bytes = get_size_in_bytes(d, mFixedParams.dataType);
    uint64_t const dv_in_bytes = get_size_in_bytes(dv, mFixedParams.dataType);

    // split D into multiple groups in order to match the TMA swizzle mode (128B)
    uint32_t const padded_d_in_bytes = get_size_in_bytes(mLaunchParams.padded_d, mFixedParams.dataType);
    uint32_t const d_groups = padded_d_in_bytes > 128 ? padded_d_in_bytes / 128 : 1;
    uint32_t const d_bytes_per_group = padded_d_in_bytes / d_groups;
    uint32_t const d_per_group = mLaunchParams.padded_d / d_groups;

    uint32_t q_step = 0, kv_step = 0;
    xmmaKernel->getStepSize(q_step, kv_step, mKernelParams, mLaunchParams);

    auto const layout = mFixedParams.attentionInputLayout;

    // Q Layout: [total_seqlen, H, D]
    const uint32_t tensor_size_q[3] = {d, h, total_q_seqlen};

    // Stride size in bytes. Assumes least significant dim is 1
    const uint64_t tensor_stride_q[2] = {d_in_bytes, uint64_t(mKernelParams.q_stride_in_bytes)};

    // Starting memory address
    char const* q_ptr = reinterpret_cast<char const*>(
        layout == AttentionInputLayout::PACKED_QKV ? mKernelParams.qkv_ptr : mKernelParams.q_ptr);

    // Box size of TMA
    const uint32_t box_size_q[3] = {d_per_group, 1, q_step};

    // Traversal stride.
    const uint32_t traversal_stride[3] = {1, 1, 1};

    // OOB fill zeros.
    const uint32_t oob_fill = 0;

    // FP32 to TF32 conversion disabled.
    const uint32_t fp32_to_tf32 = 0;

    // GMMA descriptor mode.
    cudaTmaDescSwizzle const swizzle_mode = (d_bytes_per_group > 64
            ? cudaTmaDescSwizzle::SWIZZLE_128B
            : (d_bytes_per_group > 32 ? cudaTmaDescSwizzle::SWIZZLE_64B : cudaTmaDescSwizzle::SWIZZLE_32B));

    // Desc Format (data type).
    cudaTmaDescFormat const desc_format
        = (get_size_in_bytes(mFixedParams.dataType) == 1) ? cudaTmaDescFormat::U8 : cudaTmaDescFormat::F16_RN;

    Multiple_tma_descriptor<3> qo_tma_descriptor;

    // Q
    qo_tma_descriptor.set_tma_desctriptor(q_ptr, desc_format, cudaTmaDescInterleave::INTERLEAVE_DISABLED, swizzle_mode,
        cudaTmaDescPromotion::PROMOTION_DISABLED, tensor_size_q, tensor_stride_q, traversal_stride, box_size_q,
        oob_fill, fp32_to_tf32, &mKernelParams.tma_desc_q);

    // O
    if ((get_size_in_bytes(mFixedParams.dataTypeOut) == 1)
        && mLaunchParams.attention_mask_type != ContextAttentionMaskType::SLIDING_OR_CHUNKED_CAUSAL)
    {
        // O Layout: [total_seqlen, H, DV]
        const uint32_t tensor_size_o[3] = {dv, h, total_q_seqlen};

        const uint64_t tensor_stride_o[2]
            = {get_size_in_bytes(dv, mFixedParams.dataTypeOut), uint64_t(mKernelParams.o_stride_in_bytes)};

        char* o_ptr = reinterpret_cast<char*>(mKernelParams.o_ptr);

        // Box size of TMA
        const uint32_t box_size_o[3] = {d_per_group, 1, 16};

        // dataTypeOut may be different with dataType, so desc_format and swizzle_mode
        // may be incorrect. For example, QKV are in bf16 while O is in fp8.
        // Luckily, this case doesn't exist so far. But we should keep one eye on it.
        qo_tma_descriptor.set_tma_desctriptor(o_ptr, desc_format, cudaTmaDescInterleave::INTERLEAVE_DISABLED,
            swizzle_mode, cudaTmaDescPromotion::PROMOTION_DISABLED, tensor_size_o, tensor_stride_o, traversal_stride,
            box_size_o, oob_fill, fp32_to_tf32, &mKernelParams.tma_desc_o);
    }

    if (layout == AttentionInputLayout::Q_PAGED_KV)
    {
        // KV in q_paged_kv uses 4D tensor
        // Layout: [INT32_MAX, H_KV, TokensPerBlock, D]
        const uint32_t tokens_per_block = mKernelParams.paged_kv_cache.mTokensPerBlock;
        const uint32_t tensor_size_k[4] = {d, tokens_per_block, h_kv, INT_MAX};
        const uint32_t tensor_size_v[4] = {dv, tokens_per_block, h_kv, INT_MAX};

        const uint64_t tensor_stride_k[3] = {uint64_t(mKernelParams.k_stride_in_bytes / tokens_per_block), // d
            uint64_t(mKernelParams.k_stride_in_bytes),                                                     // d * 64
            uint64_t(mKernelParams.paged_kv_cache.mBytesPerBlock)};
        const uint64_t tensor_stride_v[3]
            = {// we cannot use dv * Kernel_traits::ELEMENT_BYTES because V may be padded (MLA)
                uint64_t(mKernelParams.v_stride_in_bytes / tokens_per_block), // dv
                uint64_t(mKernelParams.v_stride_in_bytes),                    // dv * 64
                uint64_t(mKernelParams.paged_kv_cache.mBytesPerBlock)};

        char const* kv_ptr = reinterpret_cast<char*>(runnerParams.pagedKvCache.mPrimaryPoolPtr);

        const uint32_t box_size_kv[4] = {d_per_group, std::min(tokens_per_block, kv_step), 1, 1};

        TLLM_CHECK(kv_step % tokens_per_block == 0 || tokens_per_block % kv_step == 0);
        mKernelParams.blocks_per_tma_load = std::max<uint32_t>(1, kv_step / tokens_per_block);
        mKernelParams.blocks_per_tma_load_log2 = log2(mKernelParams.blocks_per_tma_load);

        const uint32_t traversal_stride[4] = {1, 1, 1, 1};

        Multiple_tma_descriptor<4> kv_tma_descriptor;
        // K
        kv_tma_descriptor.set_tma_desctriptor(kv_ptr, desc_format, cudaTmaDescInterleave::INTERLEAVE_DISABLED,
            swizzle_mode, cudaTmaDescPromotion::PROMOTION_DISABLED, tensor_size_k, tensor_stride_k, traversal_stride,
            box_size_kv, oob_fill, fp32_to_tf32, &mKernelParams.tma_desc_k);
        // V
        kv_tma_descriptor.set_tma_desctriptor(kv_ptr, desc_format, cudaTmaDescInterleave::INTERLEAVE_DISABLED,
            swizzle_mode, cudaTmaDescPromotion::PROMOTION_DISABLED, tensor_size_v, tensor_stride_v, traversal_stride,
            box_size_kv, oob_fill, fp32_to_tf32, &mKernelParams.tma_desc_v);
    }
    else
    {
        // Otherwise KV uses 3D tensor
        const uint32_t tensor_size_k[3] = {d, h_kv, total_kv_seqlen};
        const uint32_t tensor_size_v[3] = {dv, h_kv, total_kv_seqlen};

        const uint64_t tensor_stride_k[2] = {d_in_bytes, uint64_t(mKernelParams.k_stride_in_bytes)};
        const uint64_t tensor_stride_v[2] = {dv_in_bytes, uint64_t(mKernelParams.v_stride_in_bytes)};

        const uint32_t box_size_kv[3] = {d_per_group, 1, kv_step};

        char const *k_ptr, *v_ptr;

        if (layout == AttentionInputLayout::PACKED_QKV)
        {
            // Layout: [total_seqlen, (H, D) + (H_KV, D) + (H_KV, DV)]
            k_ptr = q_ptr + h * d_in_bytes;
            v_ptr = k_ptr + h_kv * d_in_bytes;
        }
        else if (layout == AttentionInputLayout::Q_CONTIGUOUS_KV)
        {
            // Layout, [B, S, H_kv * D + H_kv * Dv].
            k_ptr = reinterpret_cast<char const*>(mKernelParams.kv_ptr);
            v_ptr = k_ptr + h_kv * d_in_bytes;
        }
        else if (layout == AttentionInputLayout::SEPARATE_Q_K_V)
        {
            // Layout: [total_kv_seqlen, H_KV, D] + [total_kv_seqlen, H_KV, DV]
            k_ptr = reinterpret_cast<char const*>(mKernelParams.k_ptr);
            v_ptr = reinterpret_cast<char const*>(mKernelParams.v_ptr);
        }

        Multiple_tma_descriptor<3> kv_tma_descriptor;
        // K
        kv_tma_descriptor.set_tma_desctriptor(k_ptr, desc_format, cudaTmaDescInterleave::INTERLEAVE_DISABLED,
            swizzle_mode, cudaTmaDescPromotion::PROMOTION_DISABLED, tensor_size_k, tensor_stride_k, traversal_stride,
            box_size_kv, oob_fill, fp32_to_tf32, &mKernelParams.tma_desc_k);
        // V
        kv_tma_descriptor.set_tma_desctriptor(v_ptr, desc_format, cudaTmaDescInterleave::INTERLEAVE_DISABLED,
            swizzle_mode, cudaTmaDescPromotion::PROMOTION_DISABLED, tensor_size_v, tensor_stride_v, traversal_stride,
            box_size_kv, oob_fill, fp32_to_tf32, &mKernelParams.tma_desc_v);
    }
}

////////////////////////////////////////////////////////////////////////////////////////////////////
void FusedMHARunnerV2::run(MHARunnerParams runnerParams)
{
    // Note that we must set the launch params first.
    // Set the launch params.
    setupLaunchParams(runnerParams);
    // Set the kernel params.
    setupKernelParams(runnerParams);
    // Need to set tma descriptors additionally.
    if (mSM == kSM_90 && mLaunchParams.use_tma)
    {
        setTmaDescriptors(runnerParams);
    }
    // Select the kernel and run it.
    xmmaKernel->run(mKernelParams, mLaunchParams, runnerParams.stream);
}

////////////////////////////////////////////////////////////////////////////////////////////////////

bool FusedMHARunnerV2::isValidS(int s) const
{
    return xmmaKernel->isValid(s);
}

////////////////////////////////////////////////////////////////////////////////////////////////////

int FusedMHARunnerV2::getSFromMaxSeqLen(int const max_seq_len) const
{
    int S = 1024;

    if (max_seq_len <= 64)
    {
        S = 64;
    }
    else if (max_seq_len <= 128)
    {
        S = 128;
    }
    else if (max_seq_len <= 256)
    {
        S = 256;
    }
    else if (max_seq_len <= 384)
    {
        S = 384;
    }
    else if (max_seq_len <= 512)
    {
        S = 512;
    }
    // for bert and vit, use flash attention when s >= 512
    else if (max_seq_len > 512)
    {
        S = max_seq_len;
    }

    return S;
}

////////////////////////////////////////////////////////////////////////////////////////////////////

// Function to check if fmha is supported when building plugins.
// If any kernel in the map meets the requirements, then return true.
bool FusedMHARunnerV2::isFmhaSupported()
{
    bool is_supported = xmmaKernel->checkIfKernelExist(mFixedParams);
    if (!is_supported)
    {
        std::string msg = "FMHA Kernel doesn't exist for mFixedParams:\n" + mFixedParams.convertToStrOutput();
        TLLM_LOG_WARNING("%s\n", msg.c_str());
    }
    return is_supported;
}

} // namespace kernels
} // namespace tensorrt_llm<|MERGE_RESOLUTION|>--- conflicted
+++ resolved
@@ -84,15 +84,7 @@
     : mFixedParams(fixedParams)
 {
     TLLM_CHECK_WITH_INFO((mSM == kSM_80 || mSM == kSM_86 || mSM == kSM_89 || mSM == kSM_90 || mSM == kSM_100
-<<<<<<< HEAD
-<<<<<<< HEAD
-                             || mSM == kSM_120 || mSM == kSM_121),
-=======
                              || mSM == kSM_103 || mSM == kSM_120 || mSM == kSM_121),
->>>>>>> upstream/main
-=======
-                             || mSM == kSM_103 || mSM == kSM_120 || mSM == kSM_121),
->>>>>>> 75502519
         "Unsupported architecture");
     TLLM_CHECK_WITH_INFO((mFixedParams.dataType == DATA_TYPE_FP16 || mFixedParams.dataType == DATA_TYPE_BF16
                              || mFixedParams.dataType == DATA_TYPE_E4M3),
@@ -355,15 +347,7 @@
     bool const isSm8x = (mSM == kSM_86 || mSM == kSM_89);
     bool const isSm80 = (mSM == kSM_80);
     bool const isSm89 = (mSM == kSM_89);
-<<<<<<< HEAD
-<<<<<<< HEAD
-    bool const isSm100 = (mSM == kSM_100);
-=======
     bool const isSm100f = (mSM == kSM_100 || mSM == kSM_103);
->>>>>>> upstream/main
-=======
-    bool const isSm100f = (mSM == kSM_100 || mSM == kSM_103);
->>>>>>> 75502519
     bool const isSm120f = (mSM == kSM_120 || mSM == kSM_121);
 
     // Sliding_or_chunked_causal mask.
@@ -432,15 +416,7 @@
             // flash attention tiled kernel is faster on Ada and Ampere derivatives when head_size>=256
             mLaunchParams.granular_tiling = false;
         }
-<<<<<<< HEAD
-<<<<<<< HEAD
-        else if (isSm80 || isSm8x || isSm100 || isSm120f)
-=======
         else if (isSm80 || isSm8x || isSm100f || isSm120f)
->>>>>>> upstream/main
-=======
-        else if (isSm80 || isSm8x || isSm100f || isSm120f)
->>>>>>> 75502519
         {
             // otherwise, choose tiled kernel for Ampere/Ada/Gb20x
             mLaunchParams.granular_tiling = true;
@@ -510,18 +486,6 @@
     }
     else
     {
-<<<<<<< HEAD
-<<<<<<< HEAD
-        bool isHopperBF16ContextMLA = (mFixedParams.headSize == mFixedParams.headSizeV + 64) && isSm90
-            && mFixedParams.dataType == DATA_TYPE_BF16 && mFixedParams.headSizeV == 128;
-        mLaunchParams.supportReturnSoftmaxStats = (runnerParams.softmaxStatsPtr != nullptr
-            && mLaunchParams.flash_attention && mLaunchParams.warp_specialization
-            && ((!isHopperBF16ContextMLA
-                    && mLaunchParams.attention_input_layout == AttentionInputLayout::Q_CONTIGUOUS_KV)
-                || (isHopperBF16ContextMLA
-=======
-=======
->>>>>>> 75502519
         bool isHopperContextMLA = (mFixedParams.headSize == mFixedParams.headSizeV + 64) && isSm90
             && (mFixedParams.dataType == DATA_TYPE_BF16 || mFixedParams.dataType == DATA_TYPE_E4M3)
             && mFixedParams.headSizeV == 128;
@@ -529,10 +493,6 @@
             && mLaunchParams.flash_attention && mLaunchParams.warp_specialization
             && ((!isHopperContextMLA && mLaunchParams.attention_input_layout == AttentionInputLayout::Q_CONTIGUOUS_KV)
                 || (isHopperContextMLA
-<<<<<<< HEAD
->>>>>>> upstream/main
-=======
->>>>>>> 75502519
                     && (mLaunchParams.attention_input_layout == AttentionInputLayout::SEPARATE_Q_K_V))));
     }
 }
