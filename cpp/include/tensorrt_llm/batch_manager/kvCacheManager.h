--- conflicted
+++ resolved
@@ -22,14 +22,7 @@
 #include "tensorrt_llm/batch_manager/llmRequest.h" // TODO forward declare
 #include "tensorrt_llm/common/optionalRef.h"
 #include "tensorrt_llm/executor/executor.h"
-<<<<<<< HEAD
-<<<<<<< HEAD
-=======
 #include "tensorrt_llm/executor/transferAgent.h"
->>>>>>> upstream/main
-=======
-#include "tensorrt_llm/executor/transferAgent.h"
->>>>>>> 75502519
 #include "tensorrt_llm/kernels/kvCacheIndex.h"
 #include "tensorrt_llm/runtime/bufferManager.h"
 #include "tensorrt_llm/runtime/common.h"
@@ -50,16 +43,8 @@
 #include <unordered_map>
 #include <vector>
 
-<<<<<<< HEAD
-<<<<<<< HEAD
-=======
 namespace kvc = tensorrt_llm::executor::kv_cache;
 
->>>>>>> upstream/main
-=======
-namespace kvc = tensorrt_llm::executor::kv_cache;
-
->>>>>>> 75502519
 namespace tensorrt_llm::batch_manager::eviction_policy
 {
 class BaseEvictionPolicy;
@@ -87,14 +72,7 @@
 using VecUniqueTokens = tensorrt_llm::runtime::VecUniqueTokens;
 using LoraTaskIdType = tensorrt_llm::runtime::LoraTaskIdType;
 using BlocksPerWindow = std::map<SizeType32, std::tuple<SizeType32, SizeType32>>;
-<<<<<<< HEAD
-<<<<<<< HEAD
-=======
 using CacheSaltIDType = tensorrt_llm::runtime::CacheSaltIDType;
->>>>>>> upstream/main
-=======
-using CacheSaltIDType = tensorrt_llm::runtime::CacheSaltIDType;
->>>>>>> 75502519
 
 // Type alias for multimodal hash key (hash array + start offset)
 using MmKey = std::pair<std::array<uint8_t, 32>, SizeType32>;
@@ -141,14 +119,7 @@
     // Extra keys for multimodal data (similar to VLLM's approach)
     // Each extra key is a pair of (mm_hash, start_offset_in_block)
     std::vector<MmKey> extraKeys;
-<<<<<<< HEAD
-<<<<<<< HEAD
-=======
     std::optional<CacheSaltIDType> cacheSaltID = std::nullopt;
->>>>>>> upstream/main
-=======
-    std::optional<CacheSaltIDType> cacheSaltID = std::nullopt;
->>>>>>> 75502519
 
     BlockKey() = default;
 
@@ -163,56 +134,25 @@
     }
 
     explicit BlockKey(bool usesExtraIds, std::optional<LoraTaskIdType> loraTaskId, VecUniqueTokens uniqueTokens,
-<<<<<<< HEAD
-<<<<<<< HEAD
-        std::vector<MmKey> extraKeys = {})
-=======
         std::vector<MmKey> extraKeys = {}, std::optional<CacheSaltIDType> cacheSaltID = std::nullopt)
->>>>>>> upstream/main
-=======
-        std::vector<MmKey> extraKeys = {}, std::optional<CacheSaltIDType> cacheSaltID = std::nullopt)
->>>>>>> 75502519
         : usesExtraIds{usesExtraIds}
         , loraTaskId{loraTaskId}
         , uniqueTokens{std::move(uniqueTokens)}
         , extraKeys{std::move(extraKeys)}
-<<<<<<< HEAD
-<<<<<<< HEAD
-=======
         , cacheSaltID{cacheSaltID}
->>>>>>> upstream/main
-=======
-        , cacheSaltID{cacheSaltID}
->>>>>>> 75502519
     {
     }
 
     bool operator==(BlockKey const& other) const noexcept
     {
         return (usesExtraIds == other.usesExtraIds && loraTaskId == other.loraTaskId
-<<<<<<< HEAD
-<<<<<<< HEAD
-            && uniqueTokens == other.uniqueTokens && extraKeys == other.extraKeys);
-=======
             && uniqueTokens == other.uniqueTokens && extraKeys == other.extraKeys && cacheSaltID == other.cacheSaltID);
->>>>>>> upstream/main
-=======
-            && uniqueTokens == other.uniqueTokens && extraKeys == other.extraKeys && cacheSaltID == other.cacheSaltID);
->>>>>>> 75502519
     }
 
     int partialMatch(BlockKey const& other) const noexcept
     {
         SizeType32 numMatched{0};
-<<<<<<< HEAD
-<<<<<<< HEAD
-        if (loraTaskId == other.loraTaskId && extraKeys == other.extraKeys)
-=======
         if (loraTaskId == other.loraTaskId && extraKeys == other.extraKeys && cacheSaltID == other.cacheSaltID)
->>>>>>> upstream/main
-=======
-        if (loraTaskId == other.loraTaskId && extraKeys == other.extraKeys && cacheSaltID == other.cacheSaltID)
->>>>>>> 75502519
         {
             auto [matchEnd, otherMatchEnd] = std::mismatch(
                 uniqueTokens.begin(), uniqueTokens.end(), other.uniqueTokens.begin(), other.uniqueTokens.end());
@@ -511,11 +451,6 @@
         return mKvCacheRetentionConfig.getDecodeDurationMs();
     }
 
-<<<<<<< HEAD
-<<<<<<< HEAD
-=======
-=======
->>>>>>> 75502519
     [[nodiscard]] executor::KvCacheTransferMode getTransferMode() const
     {
         return mKvCacheRetentionConfig.getTransferMode();
@@ -526,10 +461,6 @@
         return mKvCacheRetentionConfig.getDirectory();
     }
 
-<<<<<<< HEAD
->>>>>>> upstream/main
-=======
->>>>>>> 75502519
     // @brief Check whether the sequence uses cyclic KV cache.
     // @return `true` if we have begun overwriting the beginning of the sequence's KV cache.
     // @details If `true`, we cannot store the sequence's KV cache for reuse.
@@ -623,17 +554,8 @@
         SizeType32 blocksInSecondaryPool, SizeType32 maxNumSequences, std::shared_ptr<runtime::CudaStream> stream,
         bool onboardBlocks, CacheType cacheType, std::optional<executor::RetentionPriority> secondaryOffloadMinPriority,
         std::shared_ptr<KVCacheEventManager> eventManager, bool enablePartialReuse, bool copyOnPartialReuse,
-<<<<<<< HEAD
-<<<<<<< HEAD
-        std::shared_ptr<kv_connector::KvCacheConnectorManager> kvCacheConnectorManager);
-=======
         std::shared_ptr<kv_connector::KvCacheConnectorManager> kvCacheConnectorManager,
         std::shared_ptr<kvc::BaseLoopbackAgent> loopbackAgent = nullptr);
->>>>>>> upstream/main
-=======
-        std::shared_ptr<kv_connector::KvCacheConnectorManager> kvCacheConnectorManager,
-        std::shared_ptr<kvc::BaseLoopbackAgent> loopbackAgent = nullptr);
->>>>>>> 75502519
 
     ~WindowBlockManager();
 
@@ -782,7 +704,6 @@
     [[nodiscard]] SizeType32 getLayerPoolIdx(SizeType32 layerIdx) const
     {
         return mLayerToPoolIndex.at(layerIdx);
-<<<<<<< HEAD
     }
 
     //! \brief Maps a global layer index to its layer index within its pool.
@@ -798,13 +719,6 @@
 
     //! \brief Bring offloaded block from secondary to primary memory.
     //! \details Does nothing if block is already in primary memory.
-<<<<<<< HEAD
-    void onboardBlock(BlockPtr const& offloadBlock);
-
-    //! \brief Bring block from primary to secondary memory.
-    //! \details Does nothing if block is already in secondary memory.
-    void offloadBlock(BlockPtr const& block);
-=======
     void onboardBlock(BlockPtr const& offloadBlock,
         executor::KvCacheTransferMode mode = executor::KvCacheTransferMode::DRAM, std::string const& directory = "");
 
@@ -812,7 +726,6 @@
     //! \details Does nothing if block is already in secondary memory.
     void offloadBlock(BlockPtr const& block, executor::KvCacheTransferMode mode = executor::KvCacheTransferMode::DRAM,
         std::string const& directory = "");
->>>>>>> upstream/main
 
     //! \brief Find first new block that must be allocated for context phase and return it's concatenated token vectors.
     //! \details Only full blocks are considered.
@@ -866,111 +779,6 @@
     //! \param sequence Sequence to which blocks are assigned.
     //! \return Number of matched tokens from loaded blocks.
     SizeType32 loadOrAllocateBlocks(std::vector<BlockKey> const& blockKeys, SizeType32 numContextBlocks,
-<<<<<<< HEAD
-        GenerationRequest& sequence, std::vector<executor::RetentionPriorityAndDuration> const& perBlockRetentions);
-=======
-        GenerationRequest& sequence, std::vector<executor::RetentionPriorityAndDuration> const& perBlockRetentions,
-        executor::KvCacheTransferMode mode = executor::KvCacheTransferMode::DRAM, std::string const& directory = "");
->>>>>>> upstream/main
-
-    //! \brief Free block and all it's descendants. This makes block a claimed leaf block.
-    void freeChildren(BlockPtr const& block, executor::RetentionPriority priority,
-        std::optional<std::chrono::milliseconds> durationMs);
-
-    //! \brief Find block least likely to be reused, free it if necessary and return.
-    [[nodiscard]] BlockPtr getFreeBlock(
-        executor::RetentionPriority = executor::KvCacheRetentionConfig::kDefaultRetentionPriority,
-<<<<<<< HEAD
-        std::optional<std::chrono::milliseconds> durationMs = std::nullopt);
-=======
-        std::optional<std::chrono::milliseconds> durationMs = std::nullopt,
-        executor::KvCacheTransferMode mode = executor::KvCacheTransferMode::DRAM, std::string const& directory = "");
->>>>>>> upstream/main
-
-    //! \brief Free block from previous block and claim it from free blocks list.
-    void claimLeafBlock(BlockPtr const& block, std::optional<executor::RetentionPriority> priority = std::nullopt,
-        std::optional<std::chrono::milliseconds> durationMs = std::nullopt);
-
-    //! \brief For FP4 quantization. Creates pool objects for FP4 block scalars.
-    void createBlockScalePools(SizeType32 blockSize);
-
-private:
-=======
-    }
-
-    //! \brief Maps a global layer index to its layer index within its pool.
-    //! \details If we only have one pool, then getPoolLayerIdx(i) == i. Otherwise,
-    //! \details gives the layer index into the getLayerPoolIdx(i).
-    [[nodiscard]] SizeType32 getPoolLayerIdx(SizeType32 layerIdx) const
-    {
-        return mLayerToIndexWithinPool.at(layerIdx);
-    }
-
-    void setOffsets(kernels::KVCacheIndex* offsetsPtr, nvinfer1::Dims const& offsetsShape, SizeType32 beamIdx,
-        SizeType32 blockIdx, KVCacheBlock::IdType blockId) const;
-
-    //! \brief Bring offloaded block from secondary to primary memory.
-    //! \details Does nothing if block is already in primary memory.
-    void onboardBlock(BlockPtr const& offloadBlock,
-        executor::KvCacheTransferMode mode = executor::KvCacheTransferMode::DRAM, std::string const& directory = "");
-
-    //! \brief Bring block from primary to secondary memory.
-    //! \details Does nothing if block is already in secondary memory.
-    void offloadBlock(BlockPtr const& block, executor::KvCacheTransferMode mode = executor::KvCacheTransferMode::DRAM,
-        std::string const& directory = "");
-
-    //! \brief Find first new block that must be allocated for context phase and return it's concatenated token vectors.
-    //! \details Only full blocks are considered.
-    [[nodiscard]] std::optional<BlockKey> findNewContextBlock(
-        VecUniqueTokens const& uniqueTokens, LlmRequest const& llmRequest) const;
-
-    [[nodiscard]] runtime::BufferManager const& getBufferManager() const
-    {
-        return mBufferManager;
-    }
-
-    //! \brief Perform per-request bookkeeping
-    void refreshBlocks();
-
-    [[nodiscard]] static bool blockInRadixTree(BlockPtr const& block);
-
-    //! \brief Store blocks in cached blocks.
-    //! \param blockKeys Key of each block.
-    //! \param blockIds Id of each block.
-    void storeBlocks(std::vector<BlockKey> const& blockKeys, std::vector<KVCacheBlock::IdType> const& blockIds);
-
-    [[nodiscard]] bool verifyQueueIntegrity();
-
-    // Only needed when sliding window attention + paged context fmha are used together.
-    // In that case, a temporary kv cache buffer with maximum chunk size (maxNumTokens) is needed.
-    // TODO: There are several things that can be improved later.
-    //  1. a dynamic temporary kv cache allocation based on real chunk size might be needed.
-    //  2. reuse the same temporary kv cache buffer among all layers in the same pool.
-    [[nodiscard]] SizeType32 calculateTemporaryAttentionWindow(
-        std::optional<TempAttentionWindowInputs> const& inputs) const
-    {
-
-        if (inputs && inputs->pagedContextFMHA && (inputs->maxInputLen > mWindowSize))
-        {
-            auto window = std::min(inputs->maxNumTokens, inputs->maxInputLen - mWindowSize);
-            window = std::max(window, 0); // clamp negative values to 0
-            return window;
-        }
-        return 0;
-    }
-
-private:
-    //! \brief Add single block to beam of sequence and mAllocatedBlocksPerSeq.
-    void addBlockToBeam(BlockPtr& block, GenerationRequest& sequence, SizeType32 beamIdx);
-
-    //! \brief Add single block to all beams of sequence.
-    void addBlockToAllBeams(BlockPtr& block, GenerationRequest& sequence);
-
-    //! \brief Try to load blocks from cache. Allocate new blocks if necessary.
-    //! \param blockKeys Key of each block.
-    //! \param sequence Sequence to which blocks are assigned.
-    //! \return Number of matched tokens from loaded blocks.
-    SizeType32 loadOrAllocateBlocks(std::vector<BlockKey> const& blockKeys, SizeType32 numContextBlocks,
         GenerationRequest& sequence, std::vector<executor::RetentionPriorityAndDuration> const& perBlockRetentions,
         executor::KvCacheTransferMode mode = executor::KvCacheTransferMode::DRAM, std::string const& directory = "");
 
@@ -992,7 +800,6 @@
     void createBlockScalePools(SizeType32 blockSize);
 
 private:
->>>>>>> 75502519
     nvinfer1::DataType mDataType;
     SizeType32 mWindowSize;
 
@@ -1016,31 +823,6 @@
     bool mOnboardBlocks;
     // Buffer manager
     runtime::BufferManager mBufferManager;
-<<<<<<< HEAD
-
-    // Used to keep track of number of free blocks during scheduling
-    SizeType32 mSchedulingNumFreeBlocks;
-    // Number of tokens per one block
-    SizeType32 mTokensPerBlock;
-    // List of all blocks by idx
-    std::vector<BlockPtr> mAllBlocksById;
-    // Dummy block acting as root for BlockToken searches
-    BlockPtr mCachedBlocksRoot;
-    // KV cache type (self or cross)
-    CacheType mCacheType;
-    // Eviction Policy
-    std::shared_ptr<BaseEvictionPolicy> mEvictionPolicy;
-    // Event manager
-    std::shared_ptr<KVCacheEventManager> mEventManager;
-<<<<<<< HEAD
-=======
-    // Pointer to parent loopback agent
-    std::shared_ptr<kvc::BaseLoopbackAgent> mLoopbackAgent;
->>>>>>> upstream/main
-    // Transfer manager
-    std::shared_ptr<KVCacheTransferManager> mTransferManager;
-
-=======
 
     // Used to keep track of number of free blocks during scheduling
     SizeType32 mSchedulingNumFreeBlocks;
@@ -1061,7 +843,6 @@
     // Transfer manager
     std::shared_ptr<KVCacheTransferManager> mTransferManager;
 
->>>>>>> 75502519
     // Statistics for block allocations/reuse
     // Total number of blocks allocated by all requests
     SizeType32 mAllocTotalBlocks;
@@ -1106,17 +887,8 @@
         std::optional<executor::RetentionPriority> secondaryOffloadMinPriority = std::nullopt,
         std::shared_ptr<KVCacheEventManager> eventManager = nullptr, bool enablePartialReuse = true,
         bool copyOnPartialReuse = true,
-<<<<<<< HEAD
-<<<<<<< HEAD
-        std::shared_ptr<kv_connector::KvCacheConnectorManager> kvCacheConnectorManager = nullptr);
-=======
         std::shared_ptr<kv_connector::KvCacheConnectorManager> kvCacheConnectorManager = nullptr,
         std::optional<kvc::BaseAgentConfig> agentConfig = std::nullopt);
->>>>>>> upstream/main
-=======
-        std::shared_ptr<kv_connector::KvCacheConnectorManager> kvCacheConnectorManager = nullptr,
-        std::optional<kvc::BaseAgentConfig> agentConfig = std::nullopt);
->>>>>>> 75502519
 
     BlockManager(BlockManager const&) = delete;
     BlockManager& operator=(BlockManager const&) = delete;
@@ -1165,16 +937,6 @@
 
     //! \brief Bring block from primary to secondary memory for window size.
     //! \details Does nothing if block is already in primary memory.
-<<<<<<< HEAD
-<<<<<<< HEAD
-    void onboardBlock(BlockPtr const& offloadBlock, SizeType32 windowSize);
-
-    //! \brief Bring block from primary to secondary memory for window size.
-    //! \details Does nothing if block is already in secondary memory.
-    void offloadBlock(BlockPtr const& block, SizeType32 windowSize);
-=======
-=======
->>>>>>> 75502519
     void onboardBlock(BlockPtr const& offloadBlock, SizeType32 windowSize,
         executor::KvCacheTransferMode mode = executor::KvCacheTransferMode::DRAM, std::string const& directory = "");
 
@@ -1182,10 +944,6 @@
     //! \details Does nothing if block is already in secondary memory.
     void offloadBlock(BlockPtr const& block, SizeType32 windowSize,
         executor::KvCacheTransferMode mode = executor::KvCacheTransferMode::DRAM, std::string const& directory = "");
-<<<<<<< HEAD
->>>>>>> upstream/main
-=======
->>>>>>> 75502519
 
     void storeBlocks(std::vector<BlockKey> const& blockKeys, std::vector<KVCacheBlock::IdType> const& blockIds,
         SizeType32 windowSize)
@@ -1424,14 +1182,7 @@
     SizeType32 mNumLayers;
     SizeType32 mTokensPerBlock;
     std::shared_ptr<KVCacheEventManager> mEventManager;
-<<<<<<< HEAD
-<<<<<<< HEAD
-=======
     std::shared_ptr<kvc::BaseLoopbackAgent> mLoopbackAgent;
->>>>>>> upstream/main
-=======
-    std::shared_ptr<kvc::BaseLoopbackAgent> mLoopbackAgent;
->>>>>>> 75502519
     CudaStreamPtr mStream;
     CacheType mCacheType;
 
