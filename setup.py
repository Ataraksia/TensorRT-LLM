<<<<<<< HEAD
<<<<<<< HEAD
# SPDX-FileCopyrightText: Copyright (c) 2022-2024 NVIDIA CORPORATION & AFFILIATES. All rights reserved.
=======
# SPDX-FileCopyrightText: Copyright (c) 2022-2025 NVIDIA CORPORATION & AFFILIATES. All rights reserved.
>>>>>>> upstream/main
=======
# SPDX-FileCopyrightText: Copyright (c) 2022-2025 NVIDIA CORPORATION & AFFILIATES. All rights reserved.
>>>>>>> 75502519
# SPDX-License-Identifier: Apache-2.0
#
# Licensed under the Apache License, Version 2.0 (the "License");
# you may not use this file except in compliance with the License.
# You may obtain a copy of the License at
#
# http://www.apache.org/licenses/LICENSE-2.0
#
# Unless required by applicable law or agreed to in writing, software
# distributed under the License is distributed on an "AS IS" BASIS,
# WITHOUT WARRANTIES OR CONDITIONS OF ANY KIND, either express or implied.
# See the License for the specific language governing permissions and
# limitations under the License.
import os
import platform
from pathlib import Path
from typing import List

from setuptools import find_packages, setup
from setuptools.dist import Distribution


def parse_requirements(filename: os.PathLike):
    with open(filename) as f:
        requirements = f.read().splitlines()

        def extract_url(line):
            return next(filter(lambda x: x[0] != '-', line.split()))

        extra_URLs = []
        deps = []
        for line in requirements:
            if line.startswith("#") or line.startswith("-r") or line.startswith(
                    "-c"):
                continue

            # handle -i and --extra-index-url options
            if "-i " in line or "--extra-index-url" in line:
                extra_URLs.append(extract_url(line))
            # handle URLs such as git+https://github.com/flashinfer-ai/flashinfer.git@e3853dd#egg=flashinfer-python
            elif line.startswith("git+https"):
                idx = line.find("egg=")
                dep = line[idx + 4:]
                deps.append(dep)
            else:
                deps.append(line)
    return deps, extra_URLs


def sanity_check():
    tensorrt_llm_path = Path(__file__).resolve().parent / "tensorrt_llm"
    if not ((tensorrt_llm_path / "bindings").exists() or
            (tensorrt_llm_path / "bindings.pyi").exists()):
        raise ImportError(
            'The `bindings` module does not exist. Please check the package integrity. '
            'If you are attempting to use the pip development mode (editable installation), '
            'please execute `scripts/build_wheel.py` first, and then run `pip install -e .`.'
        )


def get_version():
    version_file = Path(
        __file__).resolve().parent / "tensorrt_llm" / "version.py"
    version = None
    with open(version_file) as f:
        for line in f:
            if not line.startswith("__version__"):
                continue
            version = line.split('"')[1]

    if version is None:
        raise RuntimeError(f"Could not set version from {version_file}")

    return version


class BinaryDistribution(Distribution):
    """Distribution which always forces a binary package with platform name"""

    def has_ext_modules(self):
        return True


on_windows = platform.system() == "Windows"
required_deps, extra_URLs = parse_requirements(
    Path("requirements-windows.txt" if on_windows else "requirements.txt"))
devel_deps, _ = parse_requirements(
    Path("requirements-dev-windows.txt"
         if on_windows else "requirements-dev.txt"))
constraints_file = Path("constraints.txt")
if constraints_file.exists():
    constraints, _ = parse_requirements(constraints_file)
    required_deps.extend(constraints)

if on_windows:
    package_data = [
        'libs/th_common.dll', 'libs/tensorrt_llm.dll',
        'libs/nvinfer_plugin_tensorrt_llm.dll', 'bindings.*.pyd', "include/**/*"
    ]
else:
    package_data = [
        'bin/executorWorker', 'libs/libtensorrt_llm.so', 'libs/libth_common.so',
        'libs/libnvinfer_plugin_tensorrt_llm.so',
        'libs/libtensorrt_llm_ucx_wrapper.so', 'libs/libdecoder_attention_0.so',
<<<<<<< HEAD
<<<<<<< HEAD
        'libs/libtensorrt_llm_nixl_wrapper.so',
        'libs/libdecoder_attention_1.so', 'libs/nvshmem/License.txt',
        'libs/nvshmem/nvshmem_bootstrap_uid.so.3',
=======
        'libs/libtensorrt_llm_nixl_wrapper.so', 'libs/nixl/**/*',
        'libs/ucx/**/*', 'libs/libdecoder_attention_1.so',
        'libs/nvshmem/License.txt', 'libs/nvshmem/nvshmem_bootstrap_uid.so.3',
>>>>>>> upstream/main
=======
        'libs/libtensorrt_llm_nixl_wrapper.so', 'libs/nixl/**/*',
        'libs/ucx/**/*', 'libs/libdecoder_attention_1.so',
        'libs/nvshmem/License.txt', 'libs/nvshmem/nvshmem_bootstrap_uid.so.3',
>>>>>>> 75502519
        'libs/nvshmem/nvshmem_transport_ibgda.so.103', 'bindings.*.so',
        'deep_ep/LICENSE', 'deep_ep_cpp_tllm.*.so', "include/**/*",
        'deep_gemm/LICENSE', 'deep_gemm/include/**/*', 'deep_gemm_cpp_tllm.*.so'
    ]

package_data += [
<<<<<<< HEAD
<<<<<<< HEAD
=======
    'bindings.pyi',
>>>>>>> upstream/main
=======
    'bindings.pyi',
>>>>>>> 75502519
    'bindings/*.pyi',
    'tools/plugin_gen/templates/*',
    'bench/build/benchmark_config.yml',
    'evaluate/lm_eval_tasks/**/*',
    "_torch/auto_deploy/config/*.yaml",
]


def download_precompiled(workspace: str, version: str) -> str:
    import glob
    import subprocess

    from setuptools.errors import SetupError

    cmd = [
        "python3", "-m", "pip", "download", f"tensorrt_llm=={version}",
        f"--dest={workspace}", "--no-deps",
        "--extra-index-url=https://pypi.nvidia.com"
    ]
    try:
        subprocess.check_call(cmd)
        wheel_path = glob.glob(f"{workspace}/tensorrt_llm-*.whl")[0]
    except Exception as e:
        raise SetupError(
            "Failed to download the automatically resolved wheel, please try specifying TRTLLM_USE_PRECOMPILED with a link or local path to a valid wheel."
        ) from e
    else:
        return wheel_path


def extract_from_precompiled(precompiled_location: str, package_data: List[str],
                             workspace: str) -> None:
    """Extract package data (binaries and other materials) from a precompiled wheel to the working directory.
    This allows skipping the compilation, and repackaging the binaries and Python files in the working directory to a new wheel.
    """
    import fnmatch
    import tarfile
    import zipfile
    from urllib.request import urlretrieve

    from setuptools.errors import SetupError

    if os.path.isfile(precompiled_location):
        precompiled_path = precompiled_location
        print(f"Using local precompiled file: {precompiled_path}.")
    else:
        precompiled_filename = precompiled_location.split("/")[-1]
        precompiled_path = os.path.join(workspace, precompiled_filename)
        print(
            f"Downloading precompiled file from {precompiled_location} to {precompiled_path}."
        )
        try:
            urlretrieve(precompiled_location, filename=precompiled_path)
        except Exception as e:
            raise SetupError(
                f"Failed to get precompiled file from {precompiled_location}."
            ) from e

    if precompiled_path.endswith("tar.gz"):
        with tarfile.open(precompiled_path, "r:gz") as tar:
            for member in tar.getmembers():
                if fnmatch.fnmatchcase(member.name,
                                       "TensorRT-LLM/tensorrt_llm-*.whl"):
                    break
            else:
                raise SetupError(
                    f"Failed to get wheel file from {precompiled_path}.") from e

            wheel_path = os.path.join(workspace, member.name)
            tar.extract(member, path=workspace, filter=tarfile.data_filter)
    else:
        wheel_path = precompiled_path

    with zipfile.ZipFile(wheel_path) as wheel:
        for file in wheel.filelist:
            if file.filename.endswith((".py", ".yaml")):
                continue
            for filename_pattern in package_data:
                if fnmatch.fnmatchcase(file.filename,
                                       f"tensorrt_llm/{filename_pattern}"):
                    break
            else:
                continue
            print(
                f"Extracting and including {file.filename} from precompiled wheel."
            )
            wheel.extract(file)


precompiled: str | None = os.getenv("TRTLLM_USE_PRECOMPILED")
precompiled_location: str | None = os.getenv("TRTLLM_PRECOMPILED_LOCATION")
use_precompiled: bool = (precompiled is not None
                         and precompiled != "0") or (precompiled_location
                                                     is not None)

if use_precompiled:
    from tempfile import TemporaryDirectory
    with TemporaryDirectory() as tempdir:
        if not precompiled_location:
            version = precompiled if precompiled != "1" else get_version()
            precompiled_location = download_precompiled(tempdir, version)
        extract_from_precompiled(precompiled_location, package_data, tempdir)

sanity_check()

# https://setuptools.pypa.io/en/latest/references/keywords.html
setup(
    name='tensorrt_llm',
    version=get_version(),
    description='TensorRT-LLM: A TensorRT Toolbox for Large Language Models',
    long_description=
    'TensorRT-LLM: A TensorRT Toolbox for Large Language Models',
    author="NVIDIA Corporation",
    url="https://github.com/NVIDIA/TensorRT-LLM",
    download_url="https://github.com/NVIDIA/TensorRT-LLM/tags",
    packages=find_packages(),
    # TODO Add windows support for python bindings.
    classifiers=[
        "Development Status :: 4 - Beta",
        "Intended Audience :: Developers",
        "Programming Language :: Python :: 3.10",
        "Programming Language :: Python :: 3.12",
    ],
    distclass=BinaryDistribution,
    license="Apache License 2.0",
    keywords="nvidia tensorrt deeplearning inference",
    package_data={
        'tensorrt_llm': package_data,
    },
    entry_points={
        'console_scripts': [
            'trtllm-build=tensorrt_llm.commands.build:main',
            'trtllm-prune=tensorrt_llm.commands.prune:main',
            'trtllm-refit=tensorrt_llm.commands.refit:main',
            'trtllm-bench=tensorrt_llm.commands.bench:main',
            'trtllm-serve=tensorrt_llm.commands.serve:main',
            'trtllm-eval=tensorrt_llm.commands.eval:main'
        ],
    },
    scripts=['tensorrt_llm/llmapi/trtllm-llmapi-launch'],
    extras_require={
        "devel": devel_deps,
    },
    zip_safe=True,
    install_requires=required_deps,
    dependency_links=
    extra_URLs,  # Warning: Dependency links support has been dropped by pip 19.0
<<<<<<< HEAD
<<<<<<< HEAD
    python_requires=">=3.7, <4")
=======
    python_requires=">=3.10, <4")
>>>>>>> upstream/main
=======
    python_requires=">=3.10, <4")
>>>>>>> 75502519
<|MERGE_RESOLUTION|>--- conflicted
+++ resolved
@@ -1,12 +1,4 @@
-<<<<<<< HEAD
-<<<<<<< HEAD
-# SPDX-FileCopyrightText: Copyright (c) 2022-2024 NVIDIA CORPORATION & AFFILIATES. All rights reserved.
-=======
 # SPDX-FileCopyrightText: Copyright (c) 2022-2025 NVIDIA CORPORATION & AFFILIATES. All rights reserved.
->>>>>>> upstream/main
-=======
-# SPDX-FileCopyrightText: Copyright (c) 2022-2025 NVIDIA CORPORATION & AFFILIATES. All rights reserved.
->>>>>>> 75502519
 # SPDX-License-Identifier: Apache-2.0
 #
 # Licensed under the Apache License, Version 2.0 (the "License");
@@ -111,35 +103,16 @@
         'bin/executorWorker', 'libs/libtensorrt_llm.so', 'libs/libth_common.so',
         'libs/libnvinfer_plugin_tensorrt_llm.so',
         'libs/libtensorrt_llm_ucx_wrapper.so', 'libs/libdecoder_attention_0.so',
-<<<<<<< HEAD
-<<<<<<< HEAD
-        'libs/libtensorrt_llm_nixl_wrapper.so',
-        'libs/libdecoder_attention_1.so', 'libs/nvshmem/License.txt',
-        'libs/nvshmem/nvshmem_bootstrap_uid.so.3',
-=======
         'libs/libtensorrt_llm_nixl_wrapper.so', 'libs/nixl/**/*',
         'libs/ucx/**/*', 'libs/libdecoder_attention_1.so',
         'libs/nvshmem/License.txt', 'libs/nvshmem/nvshmem_bootstrap_uid.so.3',
->>>>>>> upstream/main
-=======
-        'libs/libtensorrt_llm_nixl_wrapper.so', 'libs/nixl/**/*',
-        'libs/ucx/**/*', 'libs/libdecoder_attention_1.so',
-        'libs/nvshmem/License.txt', 'libs/nvshmem/nvshmem_bootstrap_uid.so.3',
->>>>>>> 75502519
         'libs/nvshmem/nvshmem_transport_ibgda.so.103', 'bindings.*.so',
         'deep_ep/LICENSE', 'deep_ep_cpp_tllm.*.so', "include/**/*",
         'deep_gemm/LICENSE', 'deep_gemm/include/**/*', 'deep_gemm_cpp_tllm.*.so'
     ]
 
 package_data += [
-<<<<<<< HEAD
-<<<<<<< HEAD
-=======
     'bindings.pyi',
->>>>>>> upstream/main
-=======
-    'bindings.pyi',
->>>>>>> 75502519
     'bindings/*.pyi',
     'tools/plugin_gen/templates/*',
     'bench/build/benchmark_config.yml',
@@ -287,12 +260,4 @@
     install_requires=required_deps,
     dependency_links=
     extra_URLs,  # Warning: Dependency links support has been dropped by pip 19.0
-<<<<<<< HEAD
-<<<<<<< HEAD
-    python_requires=">=3.7, <4")
-=======
-    python_requires=">=3.10, <4")
->>>>>>> upstream/main
-=======
-    python_requires=">=3.10, <4")
->>>>>>> 75502519
+    python_requires=">=3.10, <4")