# SPDX-FileCopyrightText: Copyright (c) 2022-2024 NVIDIA CORPORATION & AFFILIATES. All rights reserved.
# SPDX-License-Identifier: Apache-2.0
#
# Licensed under the Apache License, Version 2.0 (the "License");
# you may not use this file except in compliance with the License.
# You may obtain a copy of the License at
#
# http://www.apache.org/licenses/LICENSE-2.0
#
# Unless required by applicable law or agreed to in writing, software
# distributed under the License is distributed on an "AS IS" BASIS,
# WITHOUT WARRANTIES OR CONDITIONS OF ANY KIND, either express or implied.
# See the License for the specific language governing permissions and
# limitations under the License.
import math
from typing import Optional

import numpy as np
import tensorrt as trt
import torch

from .._common import default_net, precision
from .._utils import is_same_dtype, str_dtype_to_torch, trt_dtype_to_torch
from ..functional import (ACT2FN, AllReduceFusionOp, AllReduceParams,
                          AttentionMaskType, PositionEmbeddingType,
                          RotaryScalingType, Tensor, allgather, allreduce, cast,
                          concat, constant, div, embedding, gemm_allreduce,
                          generate_alibi_slopes, gpt_attention, matmul, mul,
                          shape, slice, softmax, split, where)
from ..layers import MropeParams, SpecDecodingParams
from ..layers.embedding import Embedding
from ..layers.linear import Linear, RowLinear
from ..module import Module
from ..parameter import Parameter
<<<<<<< HEAD
<<<<<<< HEAD
=======
from .utils import fp4_utils
>>>>>>> upstream/main
=======
from .utils import fp4_utils
>>>>>>> 75502519

# isort: off
from .functional import (
    block_double_dequantize, dequantize, dynamic_quantize, fp4_gemm,
    quantize_to_fp4_tensor, fp8_rowwise_gemm, fp8_rowwise_rms_norm,
    postprocess_fp8_rowwise, postprocess_weight_only,
    postprocess_weight_only_groupwise, quantize, quantize_fp8_per_token,
    quantize_per_token, quantize_tensor, validate_group_size, smooth_quant_gemm,
    smooth_quant_layer_norm, smooth_quant_rms_norm,
    weight_only_groupwise_quant_matmul, weight_only_quant_matmul,
<<<<<<< HEAD
<<<<<<< HEAD
    qserve_gemm_per_group, qserve_gemm_per_channel)
=======
    qserve_gemm_per_group, qserve_gemm_per_channel, fp8_rowwise_layer_norm)
>>>>>>> upstream/main
=======
    qserve_gemm_per_group, qserve_gemm_per_channel, fp8_rowwise_layer_norm)
>>>>>>> 75502519
# isort: on
from .mode import GroupwiseQuantAlgo, QuantMode


class Quantize(Module):
    """
        Quantize Layer
        For per-tensor mode, the scaling factor is a scalar.
        For per-channel mode, the scaling factor is a vector.
        """

    def __init__(
        self,
        output_dtype: str = 'int8',
        scaling_factor_dtype: str = 'float32',
        in_channels: int = -1,
        axis=-1,
    ) -> None:
        super().__init__()
        self.scaling_factor = Parameter(shape=(in_channels, ) if axis != -1 else
                                        (),
                                        dtype=scaling_factor_dtype)
        self.output_dtype = output_dtype
        self.axis = axis

    def forward(self, x):
        return quantize(x, self.scaling_factor.value, self.output_dtype,
                        self.axis)


class QuantizePerToken(Module):
    """
        Quantize Per Token and compute dynamic scales for SmoothQuant
        """

    def forward(self, x):
        return quantize_per_token(x)


class Dequantize(Module):
    """
        Dequantize Layer.
        """

    def __init__(self, axis: int = -1) -> None:
        super().__init__()
        self.scaling_factor = Parameter(shape=(), dtype='float32')
        self.axis = axis

    def forward(self, input):
        return dequantize(input, self.scaling_factor.value, self.axis)


class SmoothQuantLinear(Linear):

    def __init__(self,
                 in_features,
                 out_features,
                 bias=True,
                 dtype=None,
                 tp_group=None,
                 tp_size=1,
                 gather_output=True,
                 quant_mode=QuantMode(0),
                 prefer_managed_weight=True):
        super().__init__(in_features,
                         out_features,
                         bias=bias,
                         dtype=dtype,
                         tp_group=tp_group,
                         tp_size=tp_size,
                         gather_output=gather_output,
                         prefer_managed_weight=prefer_managed_weight)

        if not quant_mode.has_act_and_weight_quant():
            raise ValueError(
                "SmoothQuant Linear has to have act+weight quantization mode set"
            )

        weights_dtype = dtype
        if quant_mode.has_act_and_weight_quant():
            weights_dtype = "int8"

        self.weight = Parameter(shape=(self.out_features, self.in_features),
                                dtype=weights_dtype,
                                prefer_managed=self.prefer_managed_weight)

        if quant_mode.has_act_and_weight_quant():
            scale_shape = (1, self.out_features
                           ) if quant_mode.has_per_channel_scaling() else (1, 1)
            self.per_channel_scale = Parameter(shape=scale_shape,
                                               dtype="float32")

        if quant_mode.has_act_static_scaling():
            self.act_scale = Parameter(shape=(1, 1), dtype="float32")

        self.quant_mode = quant_mode

    def forward(self, x, lora_runtime_params=None):
        assert lora_runtime_params is None, "lora is not supported on SmoothQuantLinear now"
        if self.quant_mode.has_act_static_scaling():
            per_token_scale = self.act_scale.value
        else:
            # If we are in SmoothQuant with dynamic activation scaling,
            # input x has to be a tuple of int8 tensor and fp32 scaling factors
            x, per_token_scale = x
        x = smooth_quant_gemm(x, self.weight.value, per_token_scale,
                              self.per_channel_scale.value,
                              self.quant_mode.has_per_token_dynamic_scaling(),
                              self.quant_mode.has_per_channel_scaling(),
                              self.dtype)

        if self.bias is not None:
            x = x + self.bias.value

        if self.gather_output and self.tp_size > 1 and self.tp_group is not None:
            # [dim0, local_dim] -> [dim0 * tp_size, local_dim] --> [dim0, local_dim * tp_size]
            x = allgather(x, self.tp_group, gather_dim=1)

        return x


SmoothQuantColumnLinear = SmoothQuantLinear


class SmoothQuantRowLinear(RowLinear):

    def __init__(
            self,
            in_features,
            out_features,
            bias=True,
            dtype=None,
            tp_group=None,
            tp_size=1,
            quant_mode=QuantMode(0),
            prefer_managed_weight=True,
    ):
        super().__init__(in_features,
                         out_features,
                         bias=bias,
                         dtype=dtype,
                         tp_group=tp_group,
                         tp_size=tp_size,
                         prefer_managed_weight=prefer_managed_weight)
        if not quant_mode.has_act_and_weight_quant():
            raise ValueError(
                "SmoothQuant Linear has to have act+weight quantization mode set"
            )
        weights_dtype = dtype
        if quant_mode.has_act_and_weight_quant():
            weights_dtype = "int8"

        self.weight = Parameter(shape=(self.out_features, self.in_features),
                                dtype=weights_dtype,
                                prefer_managed=self.prefer_managed_weight)
        self.smoother = Parameter(shape=(1, self.in_features), dtype="float32")
        if quant_mode.has_act_and_weight_quant():
            scale_shape = (1, self.out_features
                           ) if quant_mode.has_per_channel_scaling() else (1, 1)
            self.per_channel_scale = Parameter(shape=scale_shape,
                                               dtype="float32")

        if quant_mode.has_act_static_scaling():
            self.act_scale = Parameter(shape=(1, 1), dtype="float32")

        self.quant_mode = quant_mode

    def forward(self, x, lora_runtime_params=None, all_reduce_params=None):
        assert lora_runtime_params is None, "lora is not supported on SmoothQuantRowLinear now"
        if self.quant_mode.has_act_static_scaling():
            per_token_scale = self.act_scale.value
        else:
            x, per_token_scale = x
        x = smooth_quant_gemm(x, self.weight.value, per_token_scale,
                              self.per_channel_scale.value,
                              self.quant_mode.has_per_token_dynamic_scaling(),
                              self.quant_mode.has_per_channel_scaling(),
                              self.dtype)

        if self.tp_size > 1 and self.tp_group is not None:
            need_bias = self.bias is not None
            fuse_bias_into_all_reduce = need_bias and (
                all_reduce_params
                is not None) and (all_reduce_params.fusion_op
                                  == AllReduceFusionOp.RESIDUAL_RMS_NORM)
            if fuse_bias_into_all_reduce:
                all_reduce_params.bias = self.bias.value
            x = allreduce(x, self.tp_group, all_reduce_params=all_reduce_params)
            if need_bias and not fuse_bias_into_all_reduce:
                x = x + self.bias.value
            return x

        if self.bias is not None:
            x = x + self.bias.value

        return x


class SmoothQuantLayerNorm(Module):

    def __init__(
            self,
            normalized_shape,
            eps=1e-05,
            elementwise_affine=True,
            bias=True,
            dtype=None,
            quant_mode=QuantMode(0),
    ):
        super().__init__()
        if isinstance(normalized_shape, int):
            normalized_shape = (normalized_shape, )
        if not quant_mode.has_act_and_weight_quant():
            raise ValueError(
                "SmoothQuant layer norm has to have some quantization mode set")
        self.normalized_shape = tuple(normalized_shape)
        self.elementwise_affine = elementwise_affine
        if self.elementwise_affine:
            self.weight = Parameter(shape=self.normalized_shape, dtype=dtype)
            if bias:
                self.bias = Parameter(shape=self.normalized_shape, dtype=dtype)
            else:
                self.register_parameter('bias', None)
        else:
            self.register_parameter('weight', None)
            self.register_parameter('bias', None)

        self.eps = eps
        self.dtype = dtype
        self.quant_mode = quant_mode

        if self.quant_mode.has_act_and_weight_quant():
            self.scale_to_int = Parameter(shape=(1, ), dtype=dtype)
        else:
            self.register_parameter('scale_to_int', None)

    def forward(self, x):
        weight = None if self.weight is None else self.weight.value
        bias = None if self.bias is None else self.bias.value
        scale = None if self.scale_to_int is None else self.scale_to_int.value
        return smooth_quant_layer_norm(
            x,
            self.normalized_shape,
            weight,
            bias,
            scale,
            self.eps,
            dynamic_act_scaling=self.quant_mode.has_per_token_dynamic_scaling())


class SmoothQuantRmsNorm(Module):

    def __init__(
            self,
            normalized_shape,
            eps=1e-06,
            elementwise_affine=True,
            dtype=None,
            quant_mode=QuantMode(0),
            bias=False,
            clamp_val=None,
    ):
        super().__init__()
        if isinstance(normalized_shape, int):
            normalized_shape = (normalized_shape, )
        if not quant_mode.has_act_and_weight_quant():
            raise ValueError(
                "SmoothQuant Rms norm has to have some quantization mode set")
        self.normalized_shape = tuple(normalized_shape)
        self.elementwise_affine = elementwise_affine
        if self.elementwise_affine:
            self.weight = Parameter(shape=self.normalized_shape, dtype=dtype)
        else:
            self.register_parameter('weight', None)

        if bias:
            self.bias = Parameter(shape=self.normalized_shape, dtype=dtype)
        else:
            self.register_parameter('bias', None)
        if clamp_val:
            if not (isinstance(clamp_val, list) and len(clamp_val) == 2):
                raise ValueError(f'unsupported clamp_val {clamp_val}')
            self.clamp_val = Parameter(np.array(clamp_val, dtype=np.float32),
                                       dtype='float32',
                                       is_buffer=True)
        else:
            self.register_parameter('clamp_val', None)

        self.eps = eps
        self.dtype = dtype
        self.quant_mode = quant_mode

        if self.quant_mode.has_act_and_weight_quant():
            self.scale_to_int = Parameter(shape=(1, ), dtype=dtype)
        else:
            self.register_parameter('scale_to_int', None)

    def forward(self, x):
        weight = None if self.weight is None else self.weight.value
        bias = None if self.bias is None else self.bias.value
        scale = None if self.scale_to_int is None else self.scale_to_int.value
        clamp_val = None if self.clamp_val is None else self.clamp_val.value
        return smooth_quant_rms_norm(
            x,
            self.normalized_shape,
            weight,
            bias,
            scale,
            clamp_val,
            self.eps,
            dynamic_act_scaling=self.quant_mode.has_per_token_dynamic_scaling())


class QServeW4A8Linear(Linear):

    def __init__(self,
                 in_features,
                 out_features,
                 bias=True,
                 dtype=None,
                 tp_group=None,
                 tp_size=1,
                 gather_output=True,
                 quant_mode=QuantMode(0)):
        assert dtype == "float16"  # Currently the kernel only supports float16 output

        super().__init__(in_features,
                         out_features,
                         bias=bias,
                         dtype=dtype,
                         tp_group=tp_group,
                         tp_size=tp_size,
                         gather_output=gather_output)

        self.quant_mode = quant_mode
        assert self.quant_mode.is_qserve_w4a8()

        # Only support g128 now.
        if self.quant_mode.has_per_group_scaling():
            self.group_size = 128
        else:
            self.group_size = -1

        self.weight = Parameter(shape=(self.out_features,
                                       self.in_features // 2),
                                dtype="int8")

        self.s1_scales = Parameter(shape=(self.out_features, ), dtype="float16")

        if self.group_size == -1:
            self.s1_szeros = Parameter(shape=(self.out_features, ),
                                       dtype="float16")
        else:
            self.s2_scales = Parameter(
                shape=(self.in_features // self.group_size, self.out_features),
                dtype="int8")
            self.s2_szeros = Parameter(
                shape=(self.in_features // self.group_size, self.out_features),
                dtype="int8")

    def forward(self, x):
        if self.group_size == -1:
            x, per_token_scale, per_token_sum = x
            x = qserve_gemm_per_channel(x, per_token_scale, per_token_sum,
                                        self.weight.value, self.s1_scales.value,
                                        self.s1_szeros.value)

        else:
            x, per_token_scale = x
            x = qserve_gemm_per_group(x, per_token_scale, self.weight.value,
                                      self.s1_scales.value,
                                      self.s2_scales.value,
                                      self.s2_szeros.value, self.group_size)

        if self.bias is not None:
            x = x + self.bias.value

        if self.gather_output and self.tp_size > 1 and self.tp_group is not None:
            # [dim0, local_dim] -> [dim0 * tp_size, local_dim] --> [dim0, local_dim * tp_size]
            x = allgather(x, self.tp_group, gather_dim=1)
        return x


QServeW4A8ColumnLinear = QServeW4A8Linear


class QServeW4A8RowLinear(RowLinear):

    def __init__(
            self,
            in_features,
            out_features,
            bias=True,
            dtype=None,
            tp_group=None,
            tp_size=1,
            quant_mode=QuantMode(0),
    ):
        assert dtype == "float16"  # Currently the kernel only supports float16 output

        super().__init__(in_features,
                         out_features,
                         bias=bias,
                         dtype=dtype,
                         tp_group=tp_group,
                         tp_size=tp_size)

        self.quant_mode = quant_mode
        assert self.quant_mode.is_qserve_w4a8()
        # Only supports 128g now.
        if self.quant_mode.has_per_group_scaling():
            self.group_size = 128
        else:
            self.group_size = -1

        self.weight = Parameter(shape=(self.out_features,
                                       self.in_features // 2),
                                dtype="int8")

        self.s1_scales = Parameter(shape=(self.out_features, ), dtype="float16")

        if self.group_size == -1:
            self.s1_szeros = Parameter(shape=(self.out_features, ),
                                       dtype="float16")
        else:
            self.s2_scales = Parameter(
                shape=(self.in_features // self.group_size, self.out_features),
                dtype="int8")
            self.s2_szeros = Parameter(
                shape=(self.in_features // self.group_size, self.out_features),
                dtype="int8")

    def forward(self, x, all_reduce_params=None):
        if self.group_size == -1:
            x, per_token_scale, per_token_sum = x
            x = qserve_gemm_per_channel(x, per_token_scale, per_token_sum,
                                        self.weight.value, self.s1_scales.value,
                                        self.s1_szeros.value)
        else:
            x, per_token_scale = x
            x = qserve_gemm_per_group(x, per_token_scale, self.weight.value,
                                      self.s1_scales.value,
                                      self.s2_scales.value,
                                      self.s2_szeros.value, self.group_size)

        if self.tp_size > 1 and self.tp_group is not None:
            need_bias = self.bias is not None
            fuse_bias_into_all_reduce = need_bias and (
                all_reduce_params
                is not None) and (all_reduce_params.fusion_op
                                  == AllReduceFusionOp.RESIDUAL_RMS_NORM)
            if fuse_bias_into_all_reduce:
                all_reduce_params.bias = self.bias.value
            x = allreduce(x, self.tp_group, all_reduce_params=all_reduce_params)
            if need_bias and not fuse_bias_into_all_reduce:
                x = x + self.bias.value
            return x

        if self.bias is not None:
            x = x + self.bias.value

        return x


class Fp8RowwiseRmsNorm(Module):

    def __init__(
            self,
            normalized_shape,
            eps=1e-06,
            elementwise_affine=True,
            dtype=None,
            quant_mode=QuantMode(0),
            bias=False,
            clamp_val=None,
    ):
        super().__init__()
        if isinstance(normalized_shape, int):
            normalized_shape = (normalized_shape, )
        if not quant_mode.has_fp8_rowwise():
            raise ValueError(
                "Fp8 Rowwise Rms norm has to have some quantization mode set")
        self.normalized_shape = tuple(normalized_shape)
        self.elementwise_affine = elementwise_affine
        if self.elementwise_affine:
            self.weight = Parameter(shape=self.normalized_shape, dtype=dtype)
        else:
            self.register_parameter('weight', None)

        if bias:
            self.bias = Parameter(shape=self.normalized_shape, dtype=dtype)
        else:
            self.register_parameter('bias', None)

        if clamp_val:
            if not (isinstance(clamp_val, list) and len(clamp_val) == 2):
                raise ValueError(f'unsupported clamp_val {clamp_val}')
            self.clamp_val = Parameter(np.array(clamp_val, dtype=np.float32),
                                       dtype='float32',
                                       is_buffer=True)
        else:
            self.register_parameter('clamp_val', None)

        self.eps = eps
        self.dtype = dtype
        self.quant_mode = quant_mode

    def forward(self, x):
        weight = None if self.weight is None else self.weight.value
        bias = None if self.bias is None else self.bias.value
        scale = None
        clamp_val = None if self.clamp_val is None else self.clamp_val.value
        return fp8_rowwise_rms_norm(
            x,
            self.normalized_shape,
            weight,
            bias,
            scale,
            clamp_val,
            self.eps,
            dynamic_act_scaling=self.quant_mode.has_fp8_rowwise())


class Fp8RowwiseLinear(Linear):

    def __init__(self,
                 in_features,
                 out_features,
                 bias=True,
                 dtype=None,
                 tp_group=None,
                 tp_size=1,
                 gather_output=True,
                 quant_mode=QuantMode(0)):
        super().__init__(in_features,
                         out_features,
                         bias=bias,
                         dtype=dtype,
                         tp_group=tp_group,
                         tp_size=tp_size,
                         gather_output=gather_output)

        if not quant_mode.has_fp8_rowwise():
            raise ValueError(
                "Fp8 Rowwise Linear has to have act+weight quantization mode set"
            )

        weights_dtype = dtype
        if quant_mode.has_fp8_rowwise():
            weights_dtype = "fp8"

        self.weight = Parameter(shape=(self.out_features, self.in_features),
                                dtype=weights_dtype)

        if quant_mode.has_fp8_rowwise():
            self.per_channel_scale = Parameter(shape=(self.out_features, ),
                                               dtype="float32")

        self.quant_mode = quant_mode
        self.tllm_to_externel_key_dict = {"weight": ["weight", "weight_scale"]}

    def forward(self, x, lora_runtime_params=None):
        assert lora_runtime_params is None, "lora is not supported on SmoothQuantLinear now"
        x, per_token_scale = x
        x = fp8_rowwise_gemm(x, self.weight.value, per_token_scale,
                             self.per_channel_scale.value,
                             self.quant_mode.has_per_token_dynamic_scaling(),
                             self.quant_mode.has_per_channel_scaling())

        if self.bias is not None:
            x = x + self.bias.value

        if self.gather_output and self.tp_size > 1 and self.tp_group is not None:
            # [dim0, local_dim] -> [dim0 * tp_size, local_dim] --> [dim0, local_dim * tp_size]
            x = allgather(x, self.tp_group, gather_dim=1)

        return x

    def postprocess(self, tllm_key, weights, **kwargs):
        if "per_channel_scale" in tllm_key:
            return {}
        return postprocess_fp8_rowwise(tllm_key, weights, **kwargs)


Fp8RowwiseColumnLinear = Fp8RowwiseLinear


class Fp8RowwiseRowLinear(RowLinear):

    def __init__(
            self,
            in_features,
            out_features,
            bias=True,
            dtype=None,
            tp_group=None,
            tp_size=1,
            quant_mode=QuantMode(0),
    ):
        super().__init__(in_features,
                         out_features,
                         bias=bias,
                         dtype=dtype,
                         tp_group=tp_group,
                         tp_size=tp_size)
        if not quant_mode.has_fp8_rowwise():
            raise ValueError(
                "Fp8 Rowwise Linear has to have act+weight quantization mode set"
            )
        weights_dtype = dtype
        if quant_mode.has_fp8_rowwise():
            weights_dtype = "fp8"

        self.weight = Parameter(shape=(self.out_features, self.in_features),
                                dtype=weights_dtype)
        if quant_mode.has_fp8_rowwise():
            self.per_channel_scale = Parameter(shape=(self.out_features, ),
                                               dtype="float32")

        self.quant_mode = quant_mode
        self.tllm_to_externel_key_dict = {"weight": ["weight", "weight_scale"]}

    def forward(self, x, lora_runtime_params=None, all_reduce_params=None):
        assert lora_runtime_params is None, "lora is not supported on SmoothQuantRowLinear now"
        x, per_token_scale = x
        x = fp8_rowwise_gemm(x, self.weight.value, per_token_scale,
                             self.per_channel_scale.value,
                             self.quant_mode.has_fp8_rowwise(),
                             self.quant_mode.has_fp8_rowwise())

        if self.tp_size > 1 and self.tp_group is not None:
            need_bias = self.bias is not None
            fuse_bias_into_all_reduce = need_bias and (
                all_reduce_params
                is not None) and (all_reduce_params.fusion_op
                                  == AllReduceFusionOp.RESIDUAL_RMS_NORM)
            if fuse_bias_into_all_reduce:
                all_reduce_params.bias = self.bias.value
            x = allreduce(x, self.tp_group, all_reduce_params=all_reduce_params)
            if need_bias and not fuse_bias_into_all_reduce:
                x = x + self.bias.value
            return x

        if self.bias is not None:
            x = x + self.bias.value

        return x

    def postprocess(self, tllm_key, weights, **kwargs):
        if "per_channel_scale" in tllm_key:
            return {}
        return postprocess_fp8_rowwise(tllm_key, weights, **kwargs)


class WeightOnlyQuantLinear(Linear):

    def __init__(
        self,
        in_features,
        out_features,
        bias=True,
        dtype=None,
        tp_group=None,
        tp_size=1,
        tp_rank=0,
        gather_output=True,
        quant_mode=QuantMode.use_weight_only(),
        transa=False,
        transb=False,
        is_qkv=False,
        prefer_managed_weight=True,
    ):
        multiple = 64 * tp_size
        self.is_padded = False
        if in_features % multiple > 0:
            in_features = math.ceil(in_features / multiple) * multiple
            self.is_padded = True
        if out_features % multiple > 0:
            out_features = math.ceil(out_features / multiple) * multiple
            self.is_padded = True

        super().__init__(in_features,
                         out_features,
                         bias=bias,
                         dtype=dtype,
                         tp_group=tp_group,
                         tp_size=tp_size,
                         gather_output=gather_output,
                         is_qkv=is_qkv,
                         prefer_managed_weight=prefer_managed_weight)
        if quant_mode.is_int8_weight_only():
            self.weight_only_quant_mode = 1
            quant_type_size_in_bits = 8
        elif quant_mode.is_int4_weight_only():
            self.weight_only_quant_mode = 2
            quant_type_size_in_bits = 4
        # we use a fake tensor with data_type = int8
        self.weight = Parameter(shape=(self.in_features,
                                       int(self.out_features *
                                           quant_type_size_in_bits / 8)),
                                dtype="int8",
                                prefer_managed=self.prefer_managed_weight)

        scale_shape = (self.out_features, )
        self.per_channel_scale = Parameter(shape=scale_shape, dtype=dtype)

        self.transa = transa
        self.transb = transb
        self.tp_rank = tp_rank
        if self.is_padded:
            self.tp_dim = -1
        self.quant_mode = quant_mode

    def forward(self, x, lora_runtime_params=None):
        # ootb has not supported int4 yet.
        if self.weight_only_quant_mode == 2 and not default_net(
        ).plugin_config.weight_only_quant_matmul_plugin:
            raise TypeError(
                "Int4 Weight-only Quant MatMul is only supported with plugin")
        hidden_state = x
        x = weight_only_quant_matmul(x, self.weight.value,
                                     self.per_channel_scale.value,
                                     self.weight_only_quant_mode, self.dtype,
                                     self.transa, self.transb)

        if default_net(
        ).plugin_config.lora_plugin and lora_runtime_params is not None:
            x = x + self.lora(hidden_state,
                              lora_runtime_params=lora_runtime_params)

        if self.bias is not None:
            x = x + self.bias.value

        if self.gather_output and self.tp_size > 1 and self.tp_group is not None:
            # [dim0, local_dim] -> [dim0 * tp_size, local_dim] --> [dim0, local_dim * tp_size]
            x = allgather(x, self.tp_group, gather_dim=1)

        return x

    def postprocess(self, tllm_key, weights, **kwargs):
        if "per_channel_scale" in tllm_key:
            return {}
        weights = super().postprocess(tllm_key, weights, **kwargs)[tllm_key]
        weights = weights.to(str_dtype_to_torch(self.dtype))
        return postprocess_weight_only(
            tllm_key, weights,
            torch.int8 if self.weight_only_quant_mode == 1 else torch.quint4x2,
            self)


WeightOnlyQuantColumnLinear = WeightOnlyQuantLinear


class WeightOnlyQuantRowLinear(RowLinear):

    def __init__(
        self,
        in_features,
        out_features,
        bias=True,
        dtype=None,
        tp_group=None,
        tp_size=1,
        tp_rank=0,
        quant_mode=QuantMode.use_weight_only(),
        prefer_managed_weight=True,
        is_expert=False,
    ):
        multiple = 64 * tp_size
        self.is_padded = False
        if in_features % multiple > 0:
            in_features = math.ceil(in_features / multiple) * multiple
            self.is_padded = True
        if out_features % multiple > 0:
            out_features = math.ceil(out_features / multiple) * multiple
            self.is_padded = True

        super().__init__(in_features,
                         out_features,
                         bias=bias,
                         dtype=dtype,
                         tp_group=tp_group,
                         tp_size=tp_size,
                         prefer_managed_weight=prefer_managed_weight,
                         is_expert=is_expert)
        if quant_mode.is_int8_weight_only():
            self.weight_only_quant_mode = 1
        elif quant_mode.is_int4_weight_only():
            self.weight_only_quant_mode = 2
        #we use a fake tensor with data_type = int8
        self.weight = Parameter(shape=(self.in_features,
                                       int(self.out_features /
                                           self.weight_only_quant_mode)),
                                dtype="int8",
                                prefer_managed=prefer_managed_weight)
        self.per_channel_scale = Parameter(shape=(self.out_features, ),
                                           dtype=dtype)
        self.tp_rank = tp_rank
        if self.is_padded:
            self.tp_dim = -1
        self.quant_mode = quant_mode

    def forward(self, x, lora_runtime_params=None, all_reduce_params=None):
        hidden_state = x
        x = weight_only_quant_matmul(x, self.weight.value,
                                     self.per_channel_scale.value,
                                     self.weight_only_quant_mode, self.dtype)

        if default_net(
        ).plugin_config.lora_plugin and lora_runtime_params is not None:
            x = x + self.lora(hidden_state,
                              lora_runtime_params=lora_runtime_params)

        if self.tp_size > 1 and self.tp_group is not None:
            need_bias = self.bias is not None
            fuse_bias_into_all_reduce = need_bias and (
                all_reduce_params
                is not None) and (all_reduce_params.fusion_op
                                  == AllReduceFusionOp.RESIDUAL_RMS_NORM)
            if fuse_bias_into_all_reduce:
                all_reduce_params.bias = self.bias.value
            if not self.is_expert:
                x = allreduce(x,
                              self.tp_group,
                              all_reduce_params=all_reduce_params)
                if need_bias and not fuse_bias_into_all_reduce:
                    bias = cast(self.bias.value, x.dtype)
                    x = x + bias
            else:
                if need_bias and not fuse_bias_into_all_reduce:
                    bias = cast(self.bias.value, x.dtype)
                    x = x + bias / self.tp_size
            return x

        if self.bias is not None:
            x = x + self.bias.value

        return x

    def postprocess(self, tllm_key, weights, **kwargs):
        if "per_channel_scale" in tllm_key:
            return {}
        weights = weights.to(str_dtype_to_torch(self.dtype))
        return postprocess_weight_only(
            tllm_key, weights,
            torch.int8 if self.weight_only_quant_mode == 1 else torch.quint4x2,
            self)


class WeightOnlyQuantEmbedding(Embedding):

    def __init__(
            self,
            num_embeddings: int,
            embedding_dim: int,
            dtype: Optional[str] = None,
            tp_size: int = 1,
            tp_group: Optional[list] = None,
            sharding_dim: int = 0,
            tp_rank: Optional[int] = None,
            quant_mode=QuantMode.use_weight_only(),
    ):
        super().__init__(
            num_embeddings,
            embedding_dim,
            dtype,  # dtype,
            tp_size,
            tp_group,
            sharding_dim,
            tp_rank)
        # only support int8 wo now
        # TODO support int4 wo
        self.quant_mode = quant_mode
        self.per_token_scale = Parameter(shape=(self.num_embeddings, ),
                                         dtype=dtype)

        if sharding_dim == 1:
            self.weight = Parameter(shape=(self.num_embeddings,
                                           self.embedding_dim // self.tp_size),
                                    dtype="int8")
        elif sharding_dim == 0:
            self.weight = Parameter(shape=(math.ceil(
                self.num_embeddings / self.tp_size), self.embedding_dim),
                                    dtype="int8")

    def forward(self, x):
        result = embedding(x,
                           self.weight.value,
                           tp_size=self.tp_size,
                           tp_group=self.tp_group,
                           sharding_dim=self.sharding_dim,
                           tp_rank=self.tp_rank,
                           per_token_scale=self.per_token_scale.value)

        return result


def unpack_int32_into_int8(w_packed):
    # Unpack inputs packed in int32/float32 into uint4 and store them in int8 format
    w_packed_int4x2 = w_packed.contiguous().view(torch.uint8)
    w_unpacked = torch.zeros(w_packed_int4x2.shape[0],
                             w_packed_int4x2.shape[1] * 2,
                             dtype=torch.int8)
    w_unpacked[:, ::2] = w_packed_int4x2 % 16
    w_unpacked[:, 1::2] = w_packed_int4x2 // 16
    w_unpacked = w_unpacked.view(-1, 8)[:, [0, 4, 1, 5, 2, 6, 3, 7]].view(
        w_unpacked.shape)
    return w_unpacked.contiguous()


class WeightOnlyGroupwiseQuantLinear(Linear):

    def __init__(
        self,
        in_features,
        out_features,
        group_size=128,
        pre_quant_scale=False,
        zero=False,
        bias=False,
        dtype=None,
        tp_group=None,
        tp_size=1,
        tp_rank=0,
        gather_output=True,
        use_w4a8_awq=False,
        use_int8_weight=False,
        is_qkv=False,
        prefer_managed_weight=True,
    ):
        multiple = max((128 if use_w4a8_awq else 64), group_size) * tp_size
        self.is_padded = False
        if in_features % multiple > 0:
            in_features = math.ceil(in_features / multiple) * multiple
            self.is_padded = True
        if out_features % multiple > 0:
            out_features = math.ceil(out_features / multiple) * multiple
            self.is_padded = True

        super().__init__(in_features,
                         out_features,
                         bias=bias,
                         dtype=dtype,
                         tp_group=tp_group,
                         tp_size=tp_size,
                         gather_output=gather_output,
                         is_qkv=is_qkv,
                         prefer_managed_weight=prefer_managed_weight)

        self.quant_algo = (
            use_int8_weight * GroupwiseQuantAlgo.INT8_WEIGHT +
            use_w4a8_awq * GroupwiseQuantAlgo.W4A8_ALPHA +
            pre_quant_scale * GroupwiseQuantAlgo.PRE_QUANT_SCALE +
            zero * GroupwiseQuantAlgo.ZERO + bias * GroupwiseQuantAlgo.BIAS)
        self.group_size = group_size
        # packed in FP16 format (INT4*4 -> FP16, INT8*2 -> FP16)
        pack_ratio = 2 if use_int8_weight else 4
        self.weight = Parameter(shape=(self.in_features,
                                       self.out_features // pack_ratio),
                                dtype=dtype,
                                prefer_managed=self.prefer_managed_weight)

        scale_shape = (self.in_features // group_size, self.out_features)
        self.weights_scaling_factor = Parameter(shape=scale_shape, dtype=dtype)
        self.tp_rank = tp_rank
        if self.is_padded:
            self.tp_dim = -1
        self.pre_quant_scale = pre_quant_scale
        self.use_w4a8_awq = use_w4a8_awq

        if pre_quant_scale:
            self.prequant_scaling_factor = Parameter(shape=(1,
                                                            self.in_features),
                                                     dtype=dtype)
        else:
            self.register_parameter('prequant_scaling_factor', None)

        if zero:
            self.zero = Parameter(shape=scale_shape, dtype=dtype)
        else:
            self.register_parameter('zero', None)

        if use_w4a8_awq:
            self.alpha = Parameter(shape=(1, ), dtype="float32")
        else:
            self.register_parameter('alpha', None)

        validate_group_size(self)
        if pre_quant_scale:
            self.tllm_to_externel_key_dict = {
                "weights_scaling_factor": "weight_scale",
                "prequant_scaling_factor": "input_quantizer._pre_quant_scale",
            }  # AWQ
        else:
            self.tllm_to_externel_key_dict = {
                "weight": ["qweight", "scales", "qzeros"]
            }  # GPTQ

    def forward(self, x, lora_runtime_params=None):
        pre_quant_scale = self.prequant_scaling_factor.value if self.prequant_scaling_factor else None
        zero = self.zero.value if self.zero else None
        bias = self.bias.value if self.bias else None
        alpha = self.alpha if self.alpha else None

        hidden_state = x
        x = weight_only_groupwise_quant_matmul(
            x, pre_quant_scale, self.weight.value,
            self.weights_scaling_factor.value, zero, bias, alpha,
            self.quant_algo, self.group_size, self.dtype)

        if default_net(
        ).plugin_config.lora_plugin and lora_runtime_params is not None:
            x = x + self.lora(hidden_state,
                              lora_runtime_params=lora_runtime_params)

        if self.gather_output and self.tp_size > 1 and self.tp_group is not None:
            # [dim0, local_dim] -> [dim0 * tp_size, local_dim] --> [dim0, local_dim * tp_size]
            x = allgather(x, self.tp_group, gather_dim=1)

        return x

    def postprocess(self, tllm_key, weights, **kwargs):
        if tllm_key.endswith("zero") or (
                self.prequant_scaling_factor is None
                and tllm_key.endswith("weights_scaling_factor")):
            return {}
        torch_dtype = str_dtype_to_torch(self.dtype)
        return postprocess_weight_only_groupwise(tllm_key, weights, torch_dtype,
                                                 self, **kwargs)


WeightOnlyGroupwiseQuantColumnLinear = WeightOnlyGroupwiseQuantLinear


class WeightOnlyGroupwiseQuantRowLinear(RowLinear):

    def __init__(self,
                 in_features,
                 out_features,
                 group_size=128,
                 pre_quant_scale=False,
                 zero=False,
                 bias=False,
                 dtype=None,
                 tp_group=None,
                 tp_size=1,
                 tp_rank=0,
                 use_w4a8_awq=False,
                 use_int8_weight=False,
                 prefer_managed_weight=True):
        multiple = max((128 if use_w4a8_awq else 64), group_size) * tp_size
        self.is_padded = False
        if in_features % multiple > 0:
            in_features = math.ceil(in_features / multiple) * multiple
            self.is_padded = True
        if out_features % multiple > 0:
            out_features = math.ceil(out_features / multiple) * multiple
            self.is_padded = True
        super().__init__(in_features,
                         out_features,
                         bias=bias,
                         dtype=dtype,
                         tp_group=tp_group,
                         tp_size=tp_size,
                         prefer_managed_weight=prefer_managed_weight)

        self.quant_algo = (
            use_int8_weight * GroupwiseQuantAlgo.INT8_WEIGHT +
            use_w4a8_awq * GroupwiseQuantAlgo.W4A8_ALPHA +
            pre_quant_scale * GroupwiseQuantAlgo.PRE_QUANT_SCALE +
            zero * GroupwiseQuantAlgo.ZERO + bias * GroupwiseQuantAlgo.BIAS)
        self.group_size = group_size
        # packed in FP16 format (INT4*4 -> FP16, INT8*2 -> FP16)
        pack_ratio = 2 if use_int8_weight else 4
        self.weight = Parameter(shape=(self.in_features,
                                       self.out_features // pack_ratio),
                                dtype=dtype,
                                prefer_managed=self.prefer_managed_weight)
        scale_shape = (self.in_features // group_size, self.out_features)
        self.weights_scaling_factor = Parameter(shape=scale_shape, dtype=dtype)
        self.tp_rank = tp_rank
        if self.is_padded:
            self.tp_dim = -1
        self.pre_quant_scale = pre_quant_scale
        self.use_w4a8_awq = use_w4a8_awq

        if pre_quant_scale:
            self.prequant_scaling_factor = Parameter(shape=(1,
                                                            self.in_features),
                                                     dtype=dtype)
        else:
            self.register_parameter('prequant_scaling_factor', None)

        if zero:
            self.zero = Parameter(shape=scale_shape, dtype=dtype)
        else:
            self.register_parameter('zero', None)

        if use_w4a8_awq:
            self.alpha = Parameter(shape=(1, ), dtype="float32")
            self.activation_scaling_factor = Parameter(shape=(1, ),
                                                       dtype=trt.float32)
        else:
            self.register_parameter('alpha', None)
            self.register_parameter('activation_scaling_factor', None)

        validate_group_size(self)
        if pre_quant_scale:
            self.tllm_to_externel_key_dict = {
                "weights_scaling_factor": "weight_scale",
                "prequant_scaling_factor": "input_quantizer._pre_quant_scale",
            }  # AWQ
        else:
            self.tllm_to_externel_key_dict = {
                "weight": ["qweight", "scales", "qzeros"]
            }  # GPTQ

    def forward(self, x, lora_runtime_params=None, all_reduce_params=None):
        pre_quant_scale = self.prequant_scaling_factor.value if self.prequant_scaling_factor else None
        zero = self.zero.value if self.zero else None
        bias = self.bias.value if self.bias else None
        alpha = self.alpha if self.alpha else None
        activation_scaling_factor = self.activation_scaling_factor.value if self.activation_scaling_factor else None

        if self.alpha and x.dtype == trt.fp8:
            x = dequantize(x, activation_scaling_factor, -1, self.dtype)

        hidden_state = x
        x = weight_only_groupwise_quant_matmul(
            x, pre_quant_scale, self.weight.value,
            self.weights_scaling_factor.value, zero, bias, alpha,
            self.quant_algo, self.group_size, self.dtype)

        if default_net(
        ).plugin_config.lora_plugin and lora_runtime_params is not None:
            x = x + self.lora(hidden_state,
                              lora_runtime_params=lora_runtime_params)

        if self.tp_size > 1 and self.tp_group is not None:
            x = allreduce(x, self.tp_group, all_reduce_params=all_reduce_params)

        return x

    def postprocess(self, tllm_key, weights, **kwargs):
        if tllm_key.endswith("zero") or (
                self.prequant_scaling_factor is None
                and tllm_key.endswith("weights_scaling_factor")):
            return {}
        torch_dtype = str_dtype_to_torch(self.dtype)
        return postprocess_weight_only_groupwise(tllm_key, weights, torch_dtype,
                                                 self, **kwargs)


class SmoothQuantMLP(Module):

    def __init__(
            self,
            hidden_size,
            ffn_hidden_size,
            hidden_act,
            bias=True,
            dtype=None,
            tp_group=None,
            tp_size=1,
            quant_mode=QuantMode(0),
    ):
        super().__init__()
        if hidden_act not in ACT2FN:
            raise ValueError(
                'unsupported activation function: {}'.format(hidden_act))
        fc_output_size = 2 * ffn_hidden_size if hidden_act == 'swiglu' else ffn_hidden_size
        self.fc = SmoothQuantColumnLinear(hidden_size,
                                          fc_output_size,
                                          bias=bias,
                                          dtype=dtype,
                                          tp_group=tp_group,
                                          tp_size=tp_size,
                                          gather_output=False,
                                          quant_mode=quant_mode)

        self.proj = SmoothQuantRowLinear(ffn_hidden_size,
                                         hidden_size,
                                         bias=bias,
                                         dtype=dtype,
                                         tp_group=tp_group,
                                         tp_size=tp_size,
                                         quant_mode=quant_mode)

        self.hidden_act = hidden_act
        self.quant_mode = quant_mode
        self.dtype = dtype

        if self.quant_mode.has_act_static_scaling():
            self.quantization_scaling_factor = Parameter(shape=(1, ),
                                                         dtype='float32')
        else:
            self.register_parameter('quantization_scaling_factor', None)

    def forward(self, hidden_states, lora_layer_params=None):

        inter = self.fc(hidden_states)
        inter = ACT2FN[self.hidden_act](inter)
        value = cast(self.proj.smoother.value, inter.dtype)
        inter = inter / value
        if self.quant_mode.has_act_and_weight_quant():
            if self.quant_mode.has_act_static_scaling():
                # Avoid quantization layers as it breaks int8 plugins
                inter = quantize_tensor(inter,
                                        self.quantization_scaling_factor.value)
            else:
                # Quantize per token outputs tuple:
                # quantized tensor and scaling factors per token
                inter = quantize_per_token(inter)
        output = self.proj(inter)
        return output


class Int8SmoothQuantRowLinear(RowLinear):

    def __init__(self,
                 in_features,
                 out_features,
                 bias=True,
                 dtype=None,
                 tp_group=None,
                 tp_size=1,
                 prefer_managed_weight=True):
        super().__init__(in_features,
                         out_features,
                         bias=bias,
                         dtype=dtype,
                         tp_group=tp_group,
                         tp_size=tp_size,
                         prefer_managed_weight=prefer_managed_weight)
        self.activation_scaling_factor = Parameter(shape=(1, ),
                                                   dtype=trt.float32)
        self.weights_scaling_factor = Parameter(shape=(self.out_features, ),
                                                dtype=trt.float32)
        self.prequant_scaling_factor = Parameter(shape=(self.in_features, ),
                                                 dtype=dtype)
        self.weight = Parameter(shape=(self.out_features, self.in_features),
                                dtype=trt.int8,
                                prefer_managed=self.prefer_managed_weight)

    def forward(self, x, lora_runtime_params=None, all_reduce_params=None):
        lora_hidden_state = x if lora_runtime_params is not None else None
        if default_net().strongly_typed:
            assert is_same_dtype(
                x.dtype,
                self.dtype), f"Got input type {x.dtype}, expecting {self.dtype}"
        x = mul(x, self.prequant_scaling_factor.value)

        x = cast(x, self.activation_scaling_factor.value.dtype)

        quantized_out = quantize(x, self.activation_scaling_factor.value,
                                 'int8')

        dequantized_out = dequantize(quantized_out,
                                     self.activation_scaling_factor.value, -1,
                                     self.activation_scaling_factor.value.dtype)

        dequantized_out = cast(dequantized_out, self.dtype)

        w_deq_out = dequantize(self.weight.value,
                               self.weights_scaling_factor.value, 0,
                               self.weights_scaling_factor.value.dtype)

        w_deq_out = cast(w_deq_out, self.dtype)
        return self.multiply_collect(dequantized_out,
                                     w_deq_out,
                                     gemm_plugin=None,
                                     all_reduce_params=all_reduce_params,
                                     lora_runtime_params=lora_runtime_params,
                                     lora_hidden_state=lora_hidden_state)


class Int8SmoothQuantLinear(Linear):

    def __init__(
        self,
        in_features,
        out_features,
        bias=True,
        dtype=None,
        tp_group=None,
        tp_size=1,
        gather_output=True,
        prefer_managed_weight=True,
    ):
        super().__init__(in_features,
                         out_features,
                         bias=bias,
                         dtype=dtype,
                         tp_group=tp_group,
                         tp_size=tp_size,
                         gather_output=gather_output,
                         prefer_managed_weight=prefer_managed_weight)
        self.activation_scaling_factor = Parameter(shape=(1, ),
                                                   dtype=trt.float32)

        self.weights_scaling_factor = Parameter(shape=(self.out_features, ),
                                                dtype=trt.float32)
        self.prequant_scaling_factor = Parameter(shape=(self.in_features, ),
                                                 dtype=dtype)
        self.weight = Parameter(shape=(self.out_features, self.in_features),
                                dtype=trt.int8,
                                prefer_managed=self.prefer_managed_weight)

    def forward(self, x, lora_runtime_params=None):
        lora_hidden_state = x if lora_runtime_params is not None else None
        if default_net().strongly_typed:
            assert is_same_dtype(
                x.dtype,
                self.dtype), f"Got input type {x.dtype}, expecting {self.dtype}"
        x = mul(x, self.prequant_scaling_factor.value)
        x = cast(x, self.activation_scaling_factor.value.dtype)

        quantized_out = quantize(x, self.activation_scaling_factor.value,
                                 'int8')

        dequantized_out = dequantize(quantized_out,
                                     self.activation_scaling_factor.value, -1,
                                     self.activation_scaling_factor.value.dtype)

        dequantized_out = cast(dequantized_out, self.dtype)

        w_deq_out = dequantize(self.weight.value,
                               self.weights_scaling_factor.value, 0,
                               self.weights_scaling_factor.value.dtype)
        w_deq_out = cast(w_deq_out, self.dtype)

        return self.multiply_collect(dequantized_out,
                                     w_deq_out,
                                     gemm_plugin=None,
                                     lora_runtime_params=lora_runtime_params,
                                     lora_hidden_state=lora_hidden_state)


class FP8Linear(Linear):

    def __init__(self,
                 in_features,
                 out_features,
                 bias=True,
                 dtype=None,
                 tp_group=None,
                 tp_size=1,
                 gather_output=True,
                 prefer_managed_weight=True,
                 is_qkv=False):
        super().__init__(in_features,
                         out_features,
                         bias=bias,
                         dtype=dtype,
                         tp_group=tp_group,
                         tp_size=tp_size,
                         gather_output=gather_output,
                         prefer_managed_weight=prefer_managed_weight,
                         is_qkv=is_qkv)
        self.weight = Parameter(shape=(self.out_features, self.in_features),
                                dtype='fp8',
                                prefer_managed=self.prefer_managed_weight)
        self.activation_scaling_factor = Parameter(shape=(1, ),
                                                   dtype=trt.float32)
        self.weights_scaling_factor = Parameter(shape=(1, ), dtype=trt.float32)
        if self.is_qkv:
            self.tllm_to_externel_key_dict = {
                "activation_scaling_factor": "input_scale",
                "weight": ["weight", "weight_scale"],
                "weights_scaling_factor": "",
            }
        else:
            self.tllm_to_externel_key_dict = {
                "activation_scaling_factor": "input_scale",
                "weights_scaling_factor": "weight_scale",
            }

    def forward(self, x, lora_runtime_params=None):
        assert lora_runtime_params is None or default_net(
        ).plugin_config.lora_plugin == self.dtype

        if default_net().strongly_typed:
            assert default_net().plugin_config.user_buffer or is_same_dtype(
                x.dtype,
                self.dtype), f"Got input type {x.dtype}, expecting {self.dtype}"

        alpha = self.weights_scaling_factor.raw_value * self.activation_scaling_factor.raw_value
        activation_scaling_factor = constant(
            self.activation_scaling_factor.raw_value)
        activation_scaling_factor = cast(activation_scaling_factor, self.dtype)
        if x.dtype != trt.fp8:
            quantized_out = quantize(x, activation_scaling_factor, 'fp8')
            lora_hidden_state = x if lora_runtime_params is not None else None
        else:
            quantized_out = x
            # TODO: add fp8 LoRA support
            lora_hidden_state = dequantize(
                x, activation_scaling_factor, -1,
                self.dtype) if lora_runtime_params is not None else None

        weights_scaling_factor = cast(self.weights_scaling_factor.value,
                                      self.dtype)

        if self.weight.value.dtype != trt.fp8:
            w_quant_out = quantize(self.weight.value, weights_scaling_factor,
                                   'fp8')
        else:
            w_quant_out = self.weight.value

        gemm_plugin = default_net().plugin_config.gemm_plugin

        low_latency_gemm_plugin = default_net(
        ).plugin_config.low_latency_gemm_plugin
        if (low_latency_gemm_plugin == "fp8"):
            return self.multiply_collect(
                quantized_out,
                w_quant_out,
                gemm_plugin=None,
                low_latency_gemm_plugin=low_latency_gemm_plugin,
                use_fp8=True,
                alpha=alpha,
                lora_runtime_params=lora_runtime_params,
                lora_hidden_state=lora_hidden_state)
        elif gemm_plugin == 'fp8':
            return self.multiply_collect(
                quantized_out,
                w_quant_out,
                gemm_plugin=gemm_plugin,
                use_fp8=True,
                alpha=alpha,
                lora_runtime_params=lora_runtime_params,
                lora_hidden_state=lora_hidden_state)
        else:
            dequantized_out = dequantize(quantized_out,
                                         activation_scaling_factor, -1,
                                         self.dtype)
            w_deq_out = dequantize(w_quant_out, weights_scaling_factor, -1,
                                   self.dtype)
            return self.multiply_collect(
                dequantized_out,
                w_deq_out,
                gemm_plugin=None,
                use_fp8=True,
                lora_runtime_params=lora_runtime_params,
                lora_hidden_state=lora_hidden_state)

    def postprocess(self, tllm_key, weights, **kwargs):
        if self.is_qkv:
            if tllm_key.endswith("activation_scaling_factor"):
                return max(weights).reshape(1, ).to(torch.float32)
            elif tllm_key.endswith("weights_scaling_factor"):
                return {}
            elif tllm_key.endswith("weight"):
                assert len(weights) == 6
                weight_scaling_factors = weights[1::2]
                new_amax = max(weight_scaling_factors).reshape(1, ).to(
                    torch.float32)
                for qkv_idx in range(3):
                    idx = qkv_idx * 2
                    weights[idx] = weights[idx].view(torch.float8_e4m3fn).to(
                        torch.float32)
                    weights[idx] *= weights[idx + 1]
                    weights[idx] /= new_amax
                    weights[idx] = weights[idx].to(torch.float8_e4m3fn)
                weights = torch.cat(weights[::2])
                scales = new_amax
                return {
                    tllm_key: weights,
                    tllm_key.replace("weight", "weights_scaling_factor"): scales
                }
            else:
                return super().postprocess(tllm_key, weights, **kwargs)
        if tllm_key.endswith("scaling_factor"):
            return weights.reshape(1, ).to(torch.float32)
        elif tllm_key.endswith("weight"):
            return weights.view(torch.float8_e4m3fn)
        elif tllm_key.endswith("bias"):
            return weights.to(trt_dtype_to_torch(self.bias.dtype))


class FP8RowLinear(RowLinear):

    def __init__(self,
                 in_features,
                 out_features,
                 bias=True,
                 dtype=None,
                 tp_group=None,
                 tp_size=1,
                 prefer_managed_weight=True,
                 is_expert=False):
        super().__init__(in_features,
                         out_features,
                         bias=bias,
                         dtype=dtype,
                         tp_group=tp_group,
                         tp_size=tp_size,
                         prefer_managed_weight=prefer_managed_weight,
                         is_expert=is_expert)
        self.weight = Parameter(
            shape=(self.out_features, self.in_features),
            dtype="fp8",
            prefer_managed=self.prefer_managed_weight,
        )
        self.activation_scaling_factor = Parameter(shape=(1, ),
                                                   dtype=trt.float32)
        self.weights_scaling_factor = Parameter(shape=(1, ), dtype=trt.float32)
        self.tllm_to_externel_key_dict = {
            "activation_scaling_factor": "input_scale",
            "weights_scaling_factor": "weight_scale",
        }

    def forward(self, x, lora_runtime_params=None, all_reduce_params=None):
        assert lora_runtime_params is None or default_net(
        ).plugin_config.lora_plugin == self.dtype

        alpha = self.weights_scaling_factor.raw_value * self.activation_scaling_factor.raw_value
        activation_scaling_factor = cast(self.activation_scaling_factor.value,
                                         self.dtype)
        if x.dtype != trt.fp8:
            quantized_out = quantize(x, activation_scaling_factor, 'fp8')
            lora_hidden_state = x if lora_runtime_params is not None else None
        else:
            quantized_out = x
            # TODO: add fp8 LoRA support
            lora_hidden_state = dequantize(
                x, activation_scaling_factor, -1,
                self.dtype) if lora_runtime_params is not None else None

        weights_scaling_factor = cast(self.weights_scaling_factor.value,
                                      self.dtype)
        if self.weight.value.dtype != trt.fp8:
            w_quant_out = quantize(self.weight.value, weights_scaling_factor,
                                   'fp8')
        else:
            w_quant_out = self.weight.value

        gemm_plugin = default_net().plugin_config.gemm_plugin
        low_latency_gemm_plugin = default_net(
        ).plugin_config.low_latency_gemm_plugin
        gemm_allreduce_plugin = default_net(
        ).plugin_config.gemm_allreduce_plugin
        if gemm_allreduce_plugin:
            ret = self.multiply_collect(quantized_out,
                                        w_quant_out,
                                        gemm_plugin=None,
                                        use_fp8=True,
                                        alpha=alpha,
                                        lora_runtime_params=lora_runtime_params,
                                        lora_hidden_state=lora_hidden_state,
                                        all_reduce_params=all_reduce_params)
        elif (low_latency_gemm_plugin == "fp8"):
            ret = self.multiply_collect(
                quantized_out,
                w_quant_out,
                gemm_plugin=None,
                low_latency_gemm_plugin=low_latency_gemm_plugin,
                use_fp8=True,
                alpha=alpha,
                lora_runtime_params=lora_runtime_params,
                lora_hidden_state=lora_hidden_state,
                all_reduce_params=all_reduce_params)
        elif gemm_plugin == 'fp8':
            ret = self.multiply_collect(quantized_out,
                                        w_quant_out,
                                        gemm_plugin=gemm_plugin,
                                        use_fp8=True,
                                        alpha=alpha,
                                        lora_runtime_params=lora_runtime_params,
                                        lora_hidden_state=lora_hidden_state,
                                        all_reduce_params=all_reduce_params)
        else:
            dequantized_out = dequantize(quantized_out,
                                         activation_scaling_factor, -1,
                                         self.dtype)
            w_deq_out = dequantize(w_quant_out, weights_scaling_factor, -1,
                                   self.dtype)
            ret = self.multiply_collect(dequantized_out,
                                        w_deq_out,
                                        gemm_plugin=None,
                                        use_fp8=True,
                                        lora_runtime_params=lora_runtime_params,
                                        lora_hidden_state=lora_hidden_state,
                                        all_reduce_params=all_reduce_params)
        return ret

    def postprocess(self, tllm_key, weights, **kwargs):
        if tllm_key.endswith("scaling_factor"):
            return weights.reshape(1, ).to(torch.float32)
        elif tllm_key.endswith("weight"):
            return weights.view(torch.float8_e4m3fn)
        elif tllm_key.endswith("bias"):
            return weights.to(str_dtype_to_torch(self.bias.dtype))


class Fp8RowwiseMLP(Module):

    def __init__(
            self,
            hidden_size,
            ffn_hidden_size,
            hidden_act,
            bias=True,
            dtype=None,
            tp_group=None,
            tp_size=1,
            quant_mode=QuantMode(0),
            clamp_val=None,
    ):
        super().__init__()
        if hidden_act not in ACT2FN:
            raise ValueError(
                'unsupported activation function: {}'.format(hidden_act))
        fc_output_size = 2 * ffn_hidden_size if hidden_act == 'swiglu' else ffn_hidden_size
        self.fc = Fp8RowwiseColumnLinear(hidden_size,
                                         fc_output_size,
                                         bias=bias,
                                         dtype=dtype,
                                         tp_group=tp_group,
                                         tp_size=tp_size,
                                         gather_output=False,
                                         quant_mode=quant_mode)

        self.proj = Fp8RowwiseRowLinear(ffn_hidden_size,
                                        hidden_size,
                                        bias=bias,
                                        dtype=dtype,
                                        tp_group=tp_group,
                                        tp_size=tp_size,
                                        quant_mode=quant_mode)

        self.hidden_size = hidden_size
        self.ffn_hidden_size = ffn_hidden_size
        self.hidden_act = hidden_act
        self.bias = bias
        self.dtype = dtype
        self.tp_group = tp_group
        self.tp_size = tp_size
        self.quant_mode = quant_mode

        if clamp_val:
            if not (isinstance(clamp_val, list) and len(clamp_val) == 2):
                raise ValueError(f'unsupported clamp_val {clamp_val}')
            self.clamp_val = Parameter(np.array(clamp_val, dtype=np.float32),
                                       dtype='float32',
                                       is_buffer=True)
        else:
            self.register_parameter('clamp_val', None)

    def forward(self, hidden_states, lora_layer_params=None):
        assert lora_layer_params is None, f"lora is not supported on {self.__class__.__name__} now"
        inter = self.fc(hidden_states)
        inter = ACT2FN[self.hidden_act](inter)
        if self.quant_mode.has_fp8_rowwise():
            # Quantize per token outputs tuple:
            # quantized tensor and scaling factors per token
            clamp_val = None if self.clamp_val is None else self.clamp_val.value
            inter = quantize_fp8_per_token(inter, clamp_val)
        output = self.proj(inter)
        return output


class Fp8RowwiseGatedMLP(Fp8RowwiseMLP):

    def __init__(
            self,
            hidden_size,
            ffn_hidden_size,
            hidden_act,
            bias=True,
            dtype=None,
            tp_group=None,
            tp_size=1,
            quant_mode=QuantMode(0),
            clamp_val=None,
    ):
        super().__init__(hidden_size,
                         ffn_hidden_size,
                         hidden_act,
                         bias=bias,
                         dtype=dtype,
                         tp_group=tp_group,
                         tp_size=tp_size,
                         quant_mode=quant_mode,
                         clamp_val=clamp_val)
        if hidden_act not in ACT2FN:
            raise ValueError(
                'unsupported activation function: {}'.format(hidden_act))
        self.gate = Fp8RowwiseColumnLinear(hidden_size,
                                           ffn_hidden_size,
                                           bias=bias,
                                           dtype=dtype,
                                           tp_group=tp_group,
                                           tp_size=tp_size,
                                           gather_output=False,
                                           quant_mode=quant_mode)

    def forward(self, hidden_states, lora_layer_params=None):
        assert lora_layer_params is None, f"lora is not supported on {self.__class__.__name__} now"
        inter = self.fc(hidden_states)
        inter = ACT2FN[self.hidden_act](inter)
        gate = self.gate(hidden_states)
        inter_x_gate = inter * gate
        if self.quant_mode.has_fp8_rowwise():
            # Quantize per token outputs tuple:
            # quantized tensor and scaling factors per token
            clamp_val = None if self.clamp_val is None else self.clamp_val.value
            inter_x_gate = quantize_fp8_per_token(inter_x_gate, clamp_val)
        output = self.proj(inter_x_gate)
        return output


class Fp8RowwiseFusedGatedMLP(Module):

    def __init__(
            self,
            hidden_size,
            ffn_hidden_size,
            hidden_act,
            bias=True,
            dtype=None,
            tp_group=None,
            tp_size=1,
            quant_mode=QuantMode(0),
            clamp_val=None,
    ):
        super().__init__()
        self.hidden_size = hidden_size
        self.ffn_hidden_size = ffn_hidden_size
        self.hidden_act = hidden_act
        self.bias = bias
        self.dtype = dtype
        self.tp_group = tp_group
        self.tp_size = tp_size
        self.quant_mode = quant_mode

        self.fused_fc = Fp8RowwiseColumnLinear(hidden_size,
                                               ffn_hidden_size * 2,
                                               bias=bias,
                                               dtype=dtype,
                                               tp_group=tp_group,
                                               tp_size=tp_size,
                                               gather_output=False,
                                               quant_mode=quant_mode)

        self.proj = Fp8RowwiseRowLinear(ffn_hidden_size,
                                        hidden_size,
                                        bias=bias,
                                        dtype=dtype,
                                        tp_group=tp_group,
                                        tp_size=tp_size,
                                        quant_mode=quant_mode)

        if clamp_val:
            if not (isinstance(clamp_val, list) and len(clamp_val) == 2):
                raise ValueError(f'unsupported clamp_val {clamp_val}')
            self.clamp_val = Parameter(np.array(clamp_val, dtype=np.float32),
                                       dtype='float32',
                                       is_buffer=True)
        else:
            self.register_parameter('clamp_val', None)

    def forward(self, hidden_states, lora_layer_params=None):
        assert lora_layer_params is None, f"lora is not supported on {self.__class__.__name__} now"
        inter = self.fused_fc(hidden_states)

        if self.hidden_act == 'silu':
            inter = ACT2FN['swiglu'](inter)
        elif self.hidden_act == 'gelu':
            inter = ACT2FN['geglu'](inter)
        else:
            raise NotImplementedError(
                f"Activation {self.hidden_act} not yet implemented for {self.__class__.__name__}."
            )

        if self.quant_mode.has_fp8_rowwise():
            # Quantize per token outputs tuple:
            # quantized tensor and scaling factors per token
            clamp_val = None if self.clamp_val is None else self.clamp_val.value
            inter = quantize_fp8_per_token(inter, clamp_val)
        output = self.proj(inter)
        return output


class Fp8RowwiseAttention(Module):

    def __init__(self,
                 *,
                 local_layer_idx,
                 hidden_size,
                 num_attention_heads,
                 num_kv_heads=None,
                 max_position_embeddings=1024,
                 num_layers=1,
                 apply_query_key_layer_scaling=False,
                 attention_head_size=None,
                 attention_mask_type=AttentionMaskType.padding,
                 bias=True,
                 dense_bias=None,
                 dtype=None,
                 position_embedding_type=PositionEmbeddingType.learned_absolute,
                 rotary_embedding_base=10000.0,
                 rotary_embedding_scaling=None,
                 rotary_embedding_percentage=1.0,
                 tp_group=None,
                 tp_size=1,
                 tp_rank=0,
                 scale_alibi_bias=False,
                 paged_kv_cache=False,
                 quant_mode=QuantMode(0),
                 clamp_val=None):
        super().__init__()
        self.local_layer_idx = local_layer_idx
        self.attention_mask_type = attention_mask_type
        self.attention_head_size = hidden_size // num_attention_heads if attention_head_size is None else attention_head_size
        self.num_attention_heads = num_attention_heads // tp_size
        self.num_kv_heads = num_kv_heads
        self.num_attention_kv_heads = (
            num_kv_heads + tp_size - 1
        ) // tp_size if num_kv_heads is not None else self.num_attention_heads
        self.hidden_size = hidden_size // tp_size
        self.max_position_embeddings = 0 if max_position_embeddings is None else max_position_embeddings
        self.tp_size = tp_size
        self.tp_rank = tp_rank
        self.dense_bias = dense_bias
        if dense_bias is None:
            self.dense_bias = bias

        self.num_layers = num_layers
        self.apply_query_key_layer_scaling = apply_query_key_layer_scaling
        self.norm_factor = math.sqrt(self.attention_head_size)
        self.q_scaling = 1
        if self.apply_query_key_layer_scaling:
            self.norm_factor *= self.num_layers
            self.q_scaling *= self.num_layers
        # Whether to scale ALiBi bias. Mathematically, it's equivalent to
        # normalizing QK after adding bias.
        #   - False, inv_sqrt_Dh * Q*K^T + alibi_bias
        #   - True,  inv_sqrt_Dh * Q*K^T + inv_sqrt_Dh * alibi_bias
        self.scale_alibi_bias = scale_alibi_bias

        self.position_embedding_type = position_embedding_type
        self.paged_kv_cache = paged_kv_cache

        self.rotary_embedding_base = rotary_embedding_base
        self.rotary_embedding_scale_type = RotaryScalingType.none
        self.rotary_embedding_scale = 1.0
        self.rotary_embedding_dim = 0

        if rotary_embedding_scaling is not None:
            rotary_scaling_type = rotary_embedding_scaling.get(
                "type", rotary_embedding_scaling.get("rope_type"))
            self.rotary_embedding_scale_type = RotaryScalingType.from_string(
                rotary_scaling_type)
            self.rotary_embedding_scale = rotary_embedding_scaling.get(
                "factor", 1.0)

        if self.position_embedding_type.is_rope():
            self.rotary_embedding_dim = int(self.attention_head_size *
                                            rotary_embedding_percentage)
        elif self.position_embedding_type.is_alibi():
            alibi_scale = 1. / self.norm_factor if self.scale_alibi_bias else 1.
            alibi_slopes = generate_alibi_slopes(self.num_attention_heads *
                                                 self.tp_size,
                                                 tp_size=self.tp_size,
                                                 tp_rank=self.tp_rank,
                                                 alibi_scale=alibi_scale)
            self.register_parameter(
                'alibi_slopes',
                Parameter(alibi_slopes, dtype='float32', is_buffer=True))

        self.quant_mode = quant_mode
        self.dtype = dtype

        self.register_parameter('kv_cache_scaling_factor', None)

        self.qkv = Fp8RowwiseColumnLinear(
            hidden_size,
            tp_size * self.num_attention_heads * self.attention_head_size +
            (2 * tp_size * self.num_attention_kv_heads *
             self.attention_head_size),
            bias=bias,
            dtype=dtype,
            tp_group=tp_group,
            tp_size=tp_size,
            gather_output=False,
            quant_mode=quant_mode)

        self.dense = Fp8RowwiseRowLinear(tp_size * self.num_attention_heads *
                                         self.attention_head_size,
                                         hidden_size,
                                         bias=self.dense_bias,
                                         dtype=dtype,
                                         tp_group=tp_group,
                                         tp_size=tp_size,
                                         quant_mode=quant_mode)

        if clamp_val:
            if not (isinstance(clamp_val, list) and len(clamp_val) == 2):
                raise ValueError(f'unsupported clamp_val {clamp_val}')
            self.clamp_val = Parameter(np.array(clamp_val, dtype=np.float32),
                                       dtype='float32',
                                       is_buffer=True)
        else:
            self.register_parameter('clamp_val', None)

        self.use_lora = False

    def forward(
        self,
        hidden_states: Tensor,
        attention_mask=None,
        use_cache=False,
        kv_cache_params=None,
        attention_params=None,
        spec_decoding_params=None,
        encoder_output=None,
        position_embedding=None,
        norm_before_bmm1=False,
        lora_layer_params=None,
        all_reduce_params: Optional[AllReduceParams] = None,
    ):
        assert lora_layer_params is None, f"lora is not supported on {self.__class__.__name__} now"
        qkv = self.qkv(hidden_states)

        alibi_slopes = None
        if self.position_embedding_type == PositionEmbeddingType.alibi:
            alibi_slopes = self.alibi_slopes.value
            dtype = trt.float32
            if default_net().plugin_config.gpt_attention_plugin or default_net(
            ).plugin_config.inflight_batching_gpt_attention_plugin:
                dtype = hidden_states.dtype if self.quant_mode.has_act_static_scaling(
                ) else hidden_states[0].dtype
                if dtype == trt.int8:
                    dtype = trt.float16
            alibi_slopes = cast(alibi_slopes, dtype)

        if spec_decoding_params is None:
            spec_decoding_params = SpecDecodingParams()

        assert default_net().plugin_config.gpt_attention_plugin

        assert attention_params.is_valid(
            default_net().plugin_config.gpt_attention_plugin,
            default_net().plugin_config.remove_input_padding, use_cache)
        if use_cache:
            assert kv_cache_params.is_valid(
                default_net().plugin_config.gpt_attention_plugin)
        assert self.attention_mask_type == AttentionMaskType.causal, \
            'Plugin only support masked MHA.'
        if self.kv_cache_scaling_factor is not None:
            kv_orig_quant_scale = self.kv_cache_rcp_scaling_factor.value
            kv_quant_orig_scale = self.kv_cache_scaling_factor.value
        else:
            kv_orig_quant_scale = None
            kv_quant_orig_scale = None
        if self.position_embedding_type.is_rope():
            rotary_inv_freq = attention_params.rotary_inv_freq
            rotary_cos_sin = attention_params.embed_positions_for_gpt_attention
        else:
            rotary_inv_freq = None
            rotary_cos_sin = None
        context, past_key_value = gpt_attention(
            qkv=qkv,
            past_key_value=kv_cache_params.get_first_past_key_value(),
            sequence_length=attention_params.sequence_length,
            host_past_key_value_lengths=kv_cache_params.
            host_past_key_value_lengths,
            host_max_attention_window_sizes=kv_cache_params.
            host_max_attention_window_sizes,
            host_sink_token_length=kv_cache_params.host_sink_token_length,
            context_lengths=attention_params.context_lengths,
            cache_indirection=kv_cache_params.cache_indirection,
            host_request_types=attention_params.host_request_types,
            layer_idx=self.local_layer_idx,
            num_heads=self.num_attention_heads,
            num_kv_heads=self.num_attention_kv_heads,
            num_kv_heads_origin=self.num_kv_heads,
            hidden_size_per_head=self.attention_head_size,
            q_scaling=self.q_scaling,
            rotary_embedding_dim=self.rotary_embedding_dim,
            rotary_embedding_base=self.rotary_embedding_base,
            rotary_embedding_scale_type=self.rotary_embedding_scale_type,
            rotary_embedding_scale=self.rotary_embedding_scale,
            rotary_embedding_max_positions=self.max_position_embeddings,
            position_embedding_type=self.position_embedding_type,
            rotary_inv_freq=rotary_inv_freq,
            rotary_cos_sin=rotary_cos_sin,
            kv_orig_quant_scale=kv_orig_quant_scale,
            kv_quant_orig_scale=kv_quant_orig_scale,
            kv_cache_quant_mode=self.quant_mode,
            max_context_length=attention_params.max_context_length,
            alibi_slopes=alibi_slopes,
            tp_size=self.tp_size,
            tp_rank=self.tp_rank,
            kv_cache_block_offsets=kv_cache_params.kv_cache_block_offsets,
            host_kv_cache_block_offsets=kv_cache_params.
            host_kv_cache_block_offsets,
            host_kv_cache_pool_pointers=kv_cache_params.
            host_kv_cache_pool_pointers,
            host_kv_cache_pool_mapping=kv_cache_params.
            host_kv_cache_pool_mapping,
            host_context_lengths=attention_params.host_context_lengths,
            use_cache=use_cache,
            spec_decoding_generation_lengths=spec_decoding_params.
            spec_decoding_generation_lengths,
            spec_decoding_position_offsets=spec_decoding_params.
            spec_decoding_position_offsets,
            spec_decoding_packed_mask=spec_decoding_params.
            spec_decoding_packed_mask,
            host_runtime_perf_knobs=attention_params.host_runtime_perf_knobs,
            host_context_progress=attention_params.host_context_progress)

        if self.quant_mode.has_fp8_rowwise():
            # Quantize per token outputs tuple:
            # quantized tensor and scaling factors per token
            clamp_val = None if self.clamp_val is None else self.clamp_val.value
            context = quantize_fp8_per_token(context, clamp_val)

        context = self.dense(
            context,
            all_reduce_params=all_reduce_params,
        )

        if use_cache:
            return (context, past_key_value)

        return context

    def postprocess(self, tllm_key, weights, **kwargs):
        if tllm_key.endswith("kv_cache_scaling_factor") and weights is None:
            return {tllm_key: torch.ones(1, )}
        else:
            return {tllm_key: weights}


class FP4Linear(Linear):

    def __init__(
        self,
        in_features,
        out_features,
        bias=True,
        dtype=None,
        tp_group=None,
        tp_size=1,
        gather_output=True,
        prefer_managed_weight=True,
        is_qkv=False,
    ):
        super().__init__(in_features,
                         out_features,
                         bias=bias,
                         dtype=dtype,
                         tp_group=tp_group,
                         tp_size=tp_size,
                         gather_output=gather_output,
                         prefer_managed_weight=prefer_managed_weight,
                         is_qkv=is_qkv)
        self.scaling_vector_size = 16
        assert self.in_features % self.scaling_vector_size == 0, \
            "Input features must be a multiple of 16 for FP4 GEMM"

        self.weight = Parameter(shape=(self.out_features, self.in_features),
                                dtype=trt.fp4)
        self.weights_block_scaling_factor = Parameter(
            shape=(self.out_features,
                   self.in_features // self.scaling_vector_size),
            dtype=trt.fp8)
<<<<<<< HEAD
<<<<<<< HEAD
        self.weights_block_scaling_factor_interleaved = Parameter(
            shape=(self.out_features,
                   self.in_features // self.scaling_vector_size),
            dtype=trt.fp8)
=======
=======
>>>>>>> 75502519
        nrows = fp4_utils.pad_up(self.out_features, 128)
        ncols = fp4_utils.pad_up(self.in_features // self.scaling_vector_size,
                                 4)
        self.weights_block_scaling_factor_interleaved = Parameter(shape=(nrows,
                                                                         ncols),
                                                                  dtype=trt.fp8)
<<<<<<< HEAD
>>>>>>> upstream/main
=======
>>>>>>> 75502519
        self.weights_global_scaling_factor = Parameter(shape=(1, ),
                                                       dtype=trt.float32)
        self.activation_global_scaling_factor = Parameter(shape=(1, ),
                                                          dtype=trt.float32)
        # alpha = 1.0 / (weight_global_scale * act_global_scale)
        self.alpha = Parameter(shape=(1, ), dtype=trt.float32)
        if self.is_qkv:
            self.tllm_to_externel_key_dict = {
                "weight":
                ["weight", "weight_scale", "weight_scale_2", "input_scale"],
                "weights_block_scaling_factor":
                "",
                "weights_block_scaling_factor_interleaved":
                "",
                "weights_global_scaling_factor":
                "",
                "activation_global_scaling_factor":
                "",
                "alpha":
                "",
            }
        else:
            self.tllm_to_externel_key_dict = {
                "weight": ["weight"],
                "weights_block_scaling_factor": "weight_scale",
                "weights_block_scaling_factor_interleaved": "weight_scale",
                "weights_global_scaling_factor": "weight_scale_2",
                "activation_global_scaling_factor": "input_scale",
                "alpha": ["weight_scale_2", "input_scale"],
            }

    def forward(self, x, lora_runtime_params=None):
        assert lora_runtime_params is None, "lora is not supported on FP4Linear now"
        if isinstance(x, (tuple, list)):
            fp4_x, act_per_block_scale = x
        else:
            if default_net().plugin_config.gemm_plugin == 'nvfp4':
                fp4_x, act_per_block_scale = quantize_to_fp4_tensor(
                    x, div(1, self.activation_global_scaling_factor.value))
            else:
                fp4_x, act_per_block_scale = dynamic_quantize(
                    x, self.activation_global_scaling_factor.value)
        if default_net().plugin_config.gemm_plugin == 'nvfp4':
            x = fp4_gemm(fp4_x, act_per_block_scale, self.weight.value,
                         self.weights_block_scaling_factor_interleaved.value,
                         self.alpha.value, self.dtype)
        else:
            quant_w = self.weight.value
            scale_w = self.weights_block_scaling_factor.value
            dequant_w = block_double_dequantize(
                quant_w,
                scale_w,
                self.weights_global_scaling_factor.value,
                dtype=trt.float16)
            dequant_x = block_double_dequantize(
                fp4_x,
                act_per_block_scale,
                self.activation_global_scaling_factor.value,
                dtype=trt.float16)
            x = matmul(dequant_x, dequant_w, transb=True).cast(self.dtype)

        if self.bias is not None:
            x = x + self.bias.value

        if self.gather_output and self.tp_size > 1 and self.tp_group is not None:
            # [dim0, local_dim] -> [dim0 * tp_size, local_dim] --> [dim0, local_dim * tp_size]
            x = allgather(x, self.tp_group, gather_dim=1)

        return x

    def postprocess(self, tllm_key, weights, **kwargs):
        if not any([
                tllm_key.endswith(suffix)
                for suffix in self.tllm_to_externel_key_dict
        ]):
            return super().postprocess(tllm_key, weights, **kwargs)
        if self.is_qkv:
            if tllm_key.endswith("weight"):
                assert len(weights) == 12
                qkv_weight = weights[0::4]
                qkv_block_scale = weights[1::4]
                qkv_global_scale = weights[2::4]
                qkv_input_scale = weights[3::4]

                # Ckpt uses qkv max is guaranteed. So no need to re-quantize.
                qkv_input_scale = max(qkv_input_scale).reshape(1, ).to(
                    torch.float32)
                qkv_global_scale = max(qkv_global_scale).reshape(1, ).to(
                    torch.float32)
                qkv_weight = torch.cat(qkv_weight)
                qkv_block_scale = torch.cat(qkv_block_scale)
                return {
                    tllm_key:
                    qkv_weight,
                    tllm_key.replace("weight", "weights_block_scaling_factor"):
                    qkv_block_scale,
                    tllm_key.replace(
                        'weight', "weights_block_scaling_factor_interleaved"):
<<<<<<< HEAD
<<<<<<< HEAD
                    torch.ops.tensorrt_llm.nvfp4_block_scale_interleave(
=======
                    torch.ops.trtllm.block_scale_interleave(
>>>>>>> upstream/main
=======
                    torch.ops.trtllm.block_scale_interleave(
>>>>>>> 75502519
                        qkv_block_scale.view(
                            torch.uint8).cpu().contiguous()).reshape(
                                qkv_block_scale.shape).view(
                                    torch.float8_e4m3fn),
                    tllm_key.replace("weight", "weights_global_scaling_factor"):
                    qkv_global_scale,
                    tllm_key.replace("weight", "activation_global_scaling_factor"):
                    qkv_input_scale,
                    tllm_key.replace("weight", "alpha"):
                    qkv_input_scale * qkv_global_scale,
                }
            else:
                return {}
        else:
            if tllm_key.endswith("weight"):
                return weights
            elif tllm_key.endswith("weights_block_scaling_factor"):
                return weights
            elif tllm_key.endswith("weights_block_scaling_factor_interleaved"):
<<<<<<< HEAD
<<<<<<< HEAD
                return torch.ops.tensorrt_llm.nvfp4_block_scale_interleave(
=======
                return torch.ops.trtllm.block_scale_interleave(
>>>>>>> upstream/main
=======
                return torch.ops.trtllm.block_scale_interleave(
>>>>>>> 75502519
                    weights.view(torch.uint8).cpu().contiguous()).reshape(
                        weights.shape).view(torch.float8_e4m3fn)
            elif tllm_key.endswith("weights_global_scaling_factor"):
                return weights.float()
            elif tllm_key.endswith('activation_global_scaling_factor'):
                return weights.float()
            elif tllm_key.endswith('alpha'):
                weight_global_sf = weights[0].float()
                act_global_sf = weights[1].float()
                return act_global_sf * weight_global_sf


class FP4RowLinear(RowLinear):

    def __init__(
        self,
        in_features,
        out_features,
        bias=True,
        dtype=None,
        tp_group=None,
        tp_size=1,
    ):
        super().__init__(in_features,
                         out_features,
                         bias=bias,
                         dtype=dtype,
                         tp_group=tp_group,
                         tp_size=tp_size)
        self.scaling_vector_size = 16
        assert self.in_features % self.scaling_vector_size == 0, \
            "Input features must be a multiple of 16 for FP4 GEMM"
        self.weight = Parameter(shape=(self.out_features, self.in_features),
                                dtype=trt.fp4)
        self.weights_block_scaling_factor = Parameter(
            shape=(self.out_features,
                   self.in_features // self.scaling_vector_size),
            dtype=trt.fp8)
<<<<<<< HEAD
<<<<<<< HEAD
        self.weights_block_scaling_factor_interleaved = Parameter(
            shape=(self.out_features,
                   self.in_features // self.scaling_vector_size),
            dtype=trt.fp8)
=======
=======
>>>>>>> 75502519
        nrows = fp4_utils.pad_up(self.out_features, 128)
        ncols = fp4_utils.pad_up(self.in_features // self.scaling_vector_size,
                                 4)
        self.weights_block_scaling_factor_interleaved = Parameter(shape=(nrows,
                                                                         ncols),
                                                                  dtype=trt.fp8)
<<<<<<< HEAD
>>>>>>> upstream/main
=======
>>>>>>> 75502519
        self.weights_global_scaling_factor = Parameter(shape=(1, ),
                                                       dtype=trt.float32)
        self.activation_global_scaling_factor = Parameter(shape=(1, ),
                                                          dtype=trt.float32)
        # alpha = 1.0 / (weight_global_scale * act_global_scale)
        self.alpha = Parameter(shape=(1, ), dtype=trt.float32)

        self.tllm_to_externel_key_dict = {
            "weight": ["weight"],
            "weights_block_scaling_factor": "weight_scale",
            "weights_block_scaling_factor_interleaved": "weight_scale",
            "weights_global_scaling_factor": "weight_scale_2",
            "activation_global_scaling_factor": "input_scale",
            "alpha": ["weight_scale_2", "input_scale"],
        }

    def forward(self, x, lora_runtime_params=None, all_reduce_params=None):
        assert lora_runtime_params is None, "lora is not supported on FP4Linear now"

        if isinstance(x, (tuple, list)):
            fp4_x, act_per_block_scale = x
        else:
            if default_net().plugin_config.gemm_plugin == "nvfp4":
                fp4_x, act_per_block_scale = quantize_to_fp4_tensor(
                    x, div(1.0, self.activation_global_scaling_factor.value))
            else:
                # WAR for FP8 output attention
                if x.dtype == trt.fp8:
                    # Since the scale is NVFP4 scale, we need to make it back to fp8 scale
                    new_scale_factor = self.activation_global_scaling_factor.raw_value
                    new_scale_factor = constant(new_scale_factor * 6)
                    x = dequantize(x, new_scale_factor, 0,
                                   new_scale_factor.dtype)
                fp4_x, act_per_block_scale = dynamic_quantize(
                    x, self.activation_global_scaling_factor.value)

        if default_net().plugin_config.gemm_allreduce_plugin:
            x = gemm_allreduce(
                a=fp4_x,
                b=self.weight.value,
                a_sf=act_per_block_scale,
                b_sf=self.weights_block_scaling_factor_interleaved.value,
                transa=False,  # row-major
                transb=True,  # col-major
                alpha=self.alpha.value,
                group=self.tp_group,  # ranks participating
                fp8_inputs_override=False)
        else:
            if default_net().plugin_config.gemm_plugin == "nvfp4":
                x = fp4_gemm(
                    fp4_x, act_per_block_scale, self.weight.value,
                    self.weights_block_scaling_factor_interleaved.value,
                    self.alpha.value, self.dtype)
            else:
                quant_w = self.weight.value
                scale_w = self.weights_block_scaling_factor.value
                dequant_x = block_double_dequantize(
                    fp4_x, act_per_block_scale,
                    self.activation_global_scaling_factor.value, trt.float16)
                dequant_w = block_double_dequantize(
                    quant_w, scale_w, self.weights_global_scaling_factor.value,
                    trt.float16)
                x = matmul(dequant_x, dequant_w, transb=True).cast(self.dtype)

            if self.tp_size > 1 and self.tp_group is not None:
                need_bias = self.bias is not None
                fuse_bias_into_all_reduce = need_bias and (
                    all_reduce_params
                    is not None) and (all_reduce_params.fusion_op
                                      == AllReduceFusionOp.RESIDUAL_RMS_NORM)
                if fuse_bias_into_all_reduce:
                    all_reduce_params.bias = self.bias.value
                x = allreduce(x,
                              self.tp_group,
                              all_reduce_params=all_reduce_params)
                if need_bias and not fuse_bias_into_all_reduce:
                    x = x + self.bias.value
                return x

        if self.bias is not None:
            x = x + self.bias.value

        return x

    def postprocess(self, tllm_key, weights, **kwargs):
        if not any([
                tllm_key.endswith(suffix)
                for suffix in self.tllm_to_externel_key_dict
        ]):
            return super().postprocess(tllm_key, weights, **kwargs)

        if tllm_key.endswith("weight"):
            return weights
        elif tllm_key.endswith("weights_block_scaling_factor"):
            return weights
        elif tllm_key.endswith("weights_block_scaling_factor_interleaved"):
<<<<<<< HEAD
<<<<<<< HEAD
            return torch.ops.tensorrt_llm.nvfp4_block_scale_interleave(
=======
            return torch.ops.trtllm.block_scale_interleave(
>>>>>>> upstream/main
=======
            return torch.ops.trtllm.block_scale_interleave(
>>>>>>> 75502519
                weights.view(torch.uint8).cpu().contiguous()).reshape(
                    weights.shape).view(torch.float8_e4m3fn)
        elif tllm_key.endswith("weights_global_scaling_factor"):
            return weights.float()
        elif tllm_key.endswith('activation_global_scaling_factor'):
            return weights.float()
        elif tllm_key.endswith('alpha'):
            weight_global_sf = weights[0].float()
            act_global_sf = weights[1].float()
            return act_global_sf * weight_global_sf


class SmoothQuantGatedMLP(SmoothQuantMLP):

    def __init__(
            self,
            hidden_size,
            ffn_hidden_size,
            hidden_act,
            bias=True,
            dtype=None,
            tp_group=None,
            tp_size=1,
            quant_mode=QuantMode(0),
    ):
        super().__init__(hidden_size,
                         ffn_hidden_size,
                         hidden_act,
                         bias=bias,
                         dtype=dtype,
                         tp_group=tp_group,
                         tp_size=tp_size,
                         quant_mode=quant_mode)
        if hidden_act not in ACT2FN:
            raise ValueError(
                'unsupported activation function: {}'.format(hidden_act))
        self.gate = SmoothQuantColumnLinear(hidden_size,
                                            ffn_hidden_size,
                                            bias=bias,
                                            dtype=dtype,
                                            tp_group=tp_group,
                                            tp_size=tp_size,
                                            gather_output=False,
                                            quant_mode=quant_mode)

        if self.quant_mode.has_act_static_scaling():
            self.quantization_scaling_factor = Parameter(shape=(1, ),
                                                         dtype='float32')
        else:
            self.register_parameter('quantization_scaling_factor', None)

    def forward(self, hidden_states, lora_layer_params=None):
        assert lora_layer_params is None, f"lora is not supported on {self.__class__.__name__} now"
        inter = self.fc(hidden_states)
        inter = ACT2FN[self.hidden_act](inter)
        gate = self.gate(hidden_states)
        inter_x_gate = inter * gate
        smoother = cast(self.proj.smoother.value, self.dtype)
        inter_x_gate = inter_x_gate / smoother
        if self.quant_mode.has_act_and_weight_quant():
            if self.quant_mode.has_act_static_scaling():
                # Avoid quantization layers as it breaks int8 plugins
                inter_x_gate = quantize_tensor(
                    inter_x_gate, self.quantization_scaling_factor.value)
            else:
                # Quantize per token outputs tuple:
                # quantized tensor and scaling factors per token
                inter_x_gate = quantize_per_token(inter_x_gate)

        output = self.proj(inter_x_gate)
        return output


class SmoothQuantAttention(Module):

    def __init__(self,
                 *,
                 local_layer_idx,
                 hidden_size,
                 num_attention_heads,
                 num_kv_heads=None,
                 max_position_embeddings=1024,
                 num_layers=1,
                 apply_query_key_layer_scaling=False,
                 attention_head_size=None,
                 attention_mask_type=AttentionMaskType.padding,
                 bias=True,
                 dense_bias=None,
                 dtype=None,
                 position_embedding_type=PositionEmbeddingType.learned_absolute,
                 rotary_embedding_base=10000.0,
                 rotary_embedding_scaling=None,
                 rotary_embedding_percentage=1.0,
                 tp_group=None,
                 tp_size=1,
                 tp_rank=0,
                 scale_alibi_bias=False,
                 paged_kv_cache=False,
                 quant_mode=QuantMode(0)):
        super().__init__()
        self.local_layer_idx = local_layer_idx
        self.attention_mask_type = attention_mask_type
        self.attention_head_size = hidden_size // num_attention_heads if attention_head_size is None else attention_head_size
        self.num_attention_heads = num_attention_heads // tp_size
        self.num_kv_heads = num_kv_heads
        self.num_attention_kv_heads = (
            num_kv_heads + tp_size - 1
        ) // tp_size if num_kv_heads is not None else self.num_attention_heads
        self.hidden_size = hidden_size // tp_size
        self.max_position_embeddings = 0 if max_position_embeddings is None else max_position_embeddings
        self.tp_size = tp_size
        self.tp_rank = tp_rank
        self.dense_bias = dense_bias
        if dense_bias is None:
            self.dense_bias = bias

        self.num_layers = num_layers
        self.apply_query_key_layer_scaling = apply_query_key_layer_scaling
        self.norm_factor = math.sqrt(self.attention_head_size)
        self.q_scaling = 1
        if self.apply_query_key_layer_scaling:
            self.norm_factor *= self.num_layers
            self.q_scaling *= self.num_layers
        # Whether to scale ALiBi bias. Mathematically, it's equivalent to
        # normalizing QK after adding bias.
        #   - False, inv_sqrt_Dh * Q*K^T + alibi_bias
        #   - True,  inv_sqrt_Dh * Q*K^T + inv_sqrt_Dh * alibi_bias
        self.scale_alibi_bias = scale_alibi_bias

        self.position_embedding_type = position_embedding_type
        self.paged_kv_cache = paged_kv_cache

        self.rotary_embedding_base = rotary_embedding_base
        self.rotary_embedding_scale_type = RotaryScalingType.none
        self.rotary_embedding_scale = 1.0
        self.rotary_embedding_dim = 0

        if rotary_embedding_scaling is not None:
            rotary_scaling_type = rotary_embedding_scaling.get(
                "type", rotary_embedding_scaling.get("rope_type"))
            self.rotary_embedding_scale_type = RotaryScalingType.from_string(
                rotary_scaling_type)
            self.rotary_embedding_scale = rotary_embedding_scaling.get(
                "factor", 1.0)

        if self.position_embedding_type.is_rope():
            self.rotary_embedding_dim = int(self.attention_head_size *
                                            rotary_embedding_percentage)
        elif self.position_embedding_type.is_alibi():
            alibi_scale = 1. / self.norm_factor if self.scale_alibi_bias else 1.
            alibi_slopes = generate_alibi_slopes(self.num_attention_heads *
                                                 self.tp_size,
                                                 tp_size=self.tp_size,
                                                 tp_rank=self.tp_rank,
                                                 alibi_scale=alibi_scale)
            self.register_parameter(
                'alibi_slopes',
                Parameter(alibi_slopes, dtype='float32', is_buffer=True))

        self.quant_mode = quant_mode
        self.dtype = dtype

        if self.quant_mode.has_act_static_scaling():
            self.quantization_scaling_factor = Parameter(shape=(1, ),
                                                         dtype='float32')
        else:
            self.register_parameter('quantization_scaling_factor', None)

        qkv_quant_mode = quant_mode
        if self.quant_mode.has_act_and_weight_quant():
            # We need to hijack quant_mode for QKV because QKV always uses per channel scaling
            qkv_quant_mode = QuantMode.from_description(
                True, True, quant_mode.has_per_token_dynamic_scaling(), True)

        self.register_parameter('kv_cache_scaling_factor', None)

        self.qkv = SmoothQuantColumnLinear(
            hidden_size,
            tp_size * self.num_attention_heads * self.attention_head_size +
            (2 * tp_size * self.num_attention_kv_heads *
             self.attention_head_size),
            bias=bias,
            dtype=dtype,
            tp_group=tp_group,
            tp_size=tp_size,
            gather_output=False,
            quant_mode=qkv_quant_mode)

        self.dense = SmoothQuantRowLinear(tp_size * self.num_attention_heads *
                                          self.attention_head_size,
                                          hidden_size,
                                          bias=self.dense_bias,
                                          dtype=dtype,
                                          tp_group=tp_group,
                                          tp_size=tp_size,
                                          quant_mode=quant_mode)

        self.use_lora = False

    def forward(
        self,
        hidden_states: Tensor,
        attention_mask=None,
        use_cache=False,
        kv_cache_params=None,
        attention_params=None,
        spec_decoding_params=None,
        mrope_params=None,
        encoder_output=None,
        position_embedding=None,
        norm_before_bmm1=False,
        lora_layer_params=None,
        all_reduce_params: Optional[AllReduceParams] = None,
    ):
        assert lora_layer_params is None, f"lora is not supported on {self.__class__.__name__} now"
        qkv = self.qkv(hidden_states)

        alibi_slopes = None
        if self.position_embedding_type == PositionEmbeddingType.alibi:
            alibi_slopes = self.alibi_slopes.value
            dtype = trt.float32
            if default_net().plugin_config.gpt_attention_plugin or default_net(
            ).plugin_config.inflight_batching_gpt_attention_plugin:
                dtype = hidden_states.dtype if self.quant_mode.has_act_static_scaling(
                ) else hidden_states[0].dtype
                if dtype == trt.int8:
                    dtype = trt.float16
            alibi_slopes = cast(alibi_slopes, dtype)

        if spec_decoding_params is None:
            spec_decoding_params = SpecDecodingParams()

        if mrope_params is None:
            mrope_params = MropeParams()

        if default_net().plugin_config.gpt_attention_plugin:

            assert attention_params.is_valid(
                default_net().plugin_config.gpt_attention_plugin,
                default_net().plugin_config.remove_input_padding, use_cache)
            if use_cache:
                assert kv_cache_params.is_valid(
                    default_net().plugin_config.gpt_attention_plugin)
            assert self.attention_mask_type == AttentionMaskType.causal, \
                'Plugin only support masked MHA.'
            if self.kv_cache_scaling_factor is not None:
                kv_orig_quant_scale = self.kv_cache_rcp_scaling_factor.value
                kv_quant_orig_scale = self.kv_cache_scaling_factor.value
            else:
                kv_orig_quant_scale = None
                kv_quant_orig_scale = None
            if self.position_embedding_type.is_rope():
                rotary_inv_freq = attention_params.rotary_inv_freq
                rotary_cos_sin = attention_params.embed_positions_for_gpt_attention
            else:
                rotary_inv_freq = None
                rotary_cos_sin = None
            context, past_key_value = gpt_attention(
                qkv=qkv,
                past_key_value=kv_cache_params.get_first_past_key_value(),
                sequence_length=attention_params.sequence_length,
                host_past_key_value_lengths=kv_cache_params.
                host_past_key_value_lengths,
                host_max_attention_window_sizes=kv_cache_params.
                host_max_attention_window_sizes,
                host_sink_token_length=kv_cache_params.host_sink_token_length,
                context_lengths=attention_params.context_lengths,
                cache_indirection=kv_cache_params.cache_indirection,
                host_request_types=attention_params.host_request_types,
                layer_idx=self.local_layer_idx,
                num_heads=self.num_attention_heads,
                num_kv_heads=self.num_attention_kv_heads,
                num_kv_heads_origin=self.num_kv_heads,
                hidden_size_per_head=self.attention_head_size,
                q_scaling=self.q_scaling,
                rotary_embedding_dim=self.rotary_embedding_dim,
                rotary_embedding_base=self.rotary_embedding_base,
                rotary_embedding_scale_type=self.rotary_embedding_scale_type,
                rotary_embedding_scale=self.rotary_embedding_scale,
                rotary_embedding_max_positions=self.max_position_embeddings,
                position_embedding_type=self.position_embedding_type,
                rotary_inv_freq=rotary_inv_freq,
                rotary_cos_sin=rotary_cos_sin,
                kv_orig_quant_scale=kv_orig_quant_scale,
                kv_quant_orig_scale=kv_quant_orig_scale,
                kv_cache_quant_mode=self.quant_mode,
                max_context_length=attention_params.max_context_length,
                alibi_slopes=alibi_slopes,
                tp_size=self.tp_size,
                tp_rank=self.tp_rank,
                kv_cache_block_offsets=kv_cache_params.kv_cache_block_offsets,
                host_kv_cache_block_offsets=kv_cache_params.
                host_kv_cache_block_offsets,
                host_kv_cache_pool_pointers=kv_cache_params.
                host_kv_cache_pool_pointers,
                host_kv_cache_pool_mapping=kv_cache_params.
                host_kv_cache_pool_mapping,
                host_context_lengths=attention_params.host_context_lengths,
                use_cache=use_cache,
                spec_decoding_generation_lengths=spec_decoding_params.
                spec_decoding_generation_lengths,
                spec_decoding_position_offsets=spec_decoding_params.
                spec_decoding_position_offsets,
                spec_decoding_packed_mask=spec_decoding_params.
                spec_decoding_packed_mask,
                mrope_rotary_cos_sin=mrope_params.mrope_rotary_cos_sin,
                mrope_position_deltas=mrope_params.mrope_position_deltas,
                host_runtime_perf_knobs=attention_params.
                host_runtime_perf_knobs,
                host_context_progress=attention_params.host_context_progress,
            )
        else:
            assert self.paged_kv_cache == False

            def transpose_for_scores(x):
                new_x_shape = concat([
                    shape(x, 0),
                    shape(x, 1), self.num_attention_heads,
                    self.attention_head_size
                ])
                return x.view(new_x_shape).permute([0, 2, 1, 3])

            query, key, value = split(qkv, self.hidden_size, dim=2)
            query = transpose_for_scores(query)
            key = transpose_for_scores(key)
            value = transpose_for_scores(value)

            past_key_value = kv_cache_params.get_first_past_key_value()
            if past_key_value is not None:

                def dequantize_tensor(x, scale):
                    # Cast from int8 to dtype
                    casted_x = cast(x, self.dtype)
                    return casted_x * scale

                if self.quant_mode.has_int8_kv_cache():
                    past_key_value = dequantize_tensor(
                        past_key_value, self.kv_dequantization_scale.value)

                # past_key_value [bs, 2, num_heads, max_seq_len, head_dim]
                past_key, past_value = split(past_key_value, 1, dim=1)

                key_shape = concat([
                    shape(past_key, 0),
                    shape(past_key, 2),
                    shape(past_key, 3),
                    shape(past_key, 4)
                ])
                past_key = past_key.view(key_shape, zero_is_placeholder=False)
                past_value = past_value.view(key_shape,
                                             zero_is_placeholder=False)
                key = concat([past_key, key], dim=2)
                value = concat([past_value, value], dim=2)

            def merge_caches():
                key_inflated_shape = concat([
                    shape(key, 0), 1,
                    shape(key, 1),
                    shape(key, 2),
                    shape(key, 3)
                ])
                inflated_key = key.view(key_inflated_shape,
                                        zero_is_placeholder=False)
                inflated_value = value.view(key_inflated_shape,
                                            zero_is_placeholder=False)
                past_key_value = concat([inflated_key, inflated_value], dim=1)
                return past_key_value

            if self.attention_mask_type == AttentionMaskType.causal:
                query_length = shape(query, 2)
                key_length = shape(key, 2)
                starts = concat([0, 0, key_length - query_length, 0])
                sizes = concat([1, 1, query_length, key_length])
                buffer = constant(
                    np.expand_dims(
                        np.tril(
                            np.ones(
                                (self.max_position_embeddings,
                                 self.max_position_embeddings))).astype(bool),
                        (0, 1)))
                causal_mask = slice(buffer, starts, sizes)

            key = key.permute([0, 1, 3, 2])
            with precision("float32"):
                attention_scores = matmul(query, key)

                if self.attention_mask_type == AttentionMaskType.causal:
                    attention_scores = where(causal_mask, attention_scores,
                                             -10000.0)

                attention_scores = attention_scores / self.norm_factor
                attention_probs = softmax(attention_scores, dim=-1)

            context = matmul(attention_probs, value,
                             use_fp32_acc=False).permute([0, 2, 1, 3])
            context = context.view(
                concat([shape(context, 0),
                        shape(context, 1), self.hidden_size]))

            past_key_value = merge_caches()

            if use_cache and self.quant_mode.has_int8_kv_cache():
                past_key_value = quantize_tensor(
                    past_key_value, self.kv_quantization_scale.value)
        value = cast(self.dense.smoother.value, context.dtype)
        context = context / value
        if self.quant_mode.has_act_and_weight_quant():
            if self.quant_mode.has_act_static_scaling():
                # Avoid quantization layers as it breaks int8 plugins
                context = quantize_tensor(
                    context, self.quantization_scaling_factor.value)
            else:
                # Quantize per token outputs tuple:
                # quantized tensor and scaling factors per token
                context = quantize_per_token(context)

        context = self.dense(
            context,
            all_reduce_params=all_reduce_params,
        )

        if use_cache:
            return (context, past_key_value)

        return context


# TODO: Duplicates SmoothQuantRmsNorm
class QServeRmsNorm(Module):

    def __init__(self,
                 normalized_shape,
                 eps=1e-06,
                 elementwise_affine=False,
                 dtype=None,
                 quant_mode=QuantMode(0),
                 bias=False,
                 clamp_val=None):
        super().__init__()
        if isinstance(normalized_shape, int):
            normalized_shape = (normalized_shape, )
        assert quant_mode.is_qserve_w4a8()
        self.normalized_shape = tuple(normalized_shape)
        self.elementwise_affine = elementwise_affine
        if self.elementwise_affine:
            self.weight = Parameter(shape=self.normalized_shape, dtype=dtype)
        else:
            self.register_parameter('weight', None)

        if bias:
            self.bias = Parameter(shape=self.normalized_shape, dtype=dtype)
        else:
            self.register_parameter('bias', None)
        if clamp_val:
            if not (isinstance(clamp_val, list) and len(clamp_val) == 2):
                raise ValueError(f'unsupported clamp_val {clamp_val}')
            self.clamp_val = Parameter(np.array(clamp_val, dtype=np.float32),
                                       dtype='float32',
                                       is_buffer=True)
        else:
            self.register_parameter('clamp_val', None)

        self.eps = eps
        self.dtype = dtype
        self.quant_mode = quant_mode

        if self.quant_mode.has_act_and_weight_quant():
            self.scale_to_int = Parameter(shape=(1, ), dtype=dtype)
        else:
            self.register_parameter('scale_to_int', None)

    def forward(self, x):
        weight = None if self.weight is None else self.weight.value
        bias = None if self.bias is None else self.bias.value
        scale = None if self.scale_to_int is None else self.scale_to_int.value
        clamp_val = None if self.clamp_val is None else self.clamp_val.value
        return smooth_quant_rms_norm(
            x,
            self.normalized_shape,
            weight,
            bias,
            scale,
            clamp_val,
            self.eps,
            dynamic_act_scaling=True,
            scale_dtype='float16',
            sum_per_token=not self.quant_mode.has_per_group_scaling(),
            sum_dtype='float16')


# TODO: Mostly duplicates SmoothQuantMLP.
# TODO: MLP could represent GatedMLP if hidden_act=='swiglu'.
class QServeMLP(Module):

    def __init__(
            self,
            hidden_size,
            ffn_hidden_size,
            hidden_act,
            bias=True,
            dtype=None,
            tp_group=None,
            tp_size=1,
            quant_mode=QuantMode(0),
    ):
        super().__init__()
        if hidden_act not in ACT2FN:
            raise ValueError(
                'unsupported activation function: {}'.format(hidden_act))
        fc_output_size = 2 * ffn_hidden_size if hidden_act == 'swiglu' else ffn_hidden_size
        self.fc = QServeW4A8ColumnLinear(hidden_size,
                                         fc_output_size,
                                         bias=bias,
                                         dtype=dtype,
                                         tp_group=tp_group,
                                         tp_size=tp_size,
                                         gather_output=False,
                                         quant_mode=quant_mode)

        self.proj = QServeW4A8RowLinear(ffn_hidden_size,
                                        hidden_size,
                                        bias=bias,
                                        dtype=dtype,
                                        tp_group=tp_group,
                                        tp_size=tp_size,
                                        quant_mode=quant_mode)

        self.hidden_act = hidden_act
        self.quant_mode = quant_mode
        self.dtype = dtype

    def forward(self, hidden_states):
        inter = self.fc(hidden_states)
        inter = ACT2FN[self.hidden_act](inter)
        inter = quantize_per_token(
            inter,
            scale_dtype='float16',
            sum_per_token=not self.quant_mode.has_per_group_scaling(),
            sum_dtype='float16')
        output = self.proj(inter)
        return output


# TODO: Mostly duplicates SmoothQuantGatedMLP.
class QServeGatedMLP(QServeMLP):

    def __init__(
            self,
            hidden_size,
            ffn_hidden_size,
            hidden_act,
            bias=True,
            dtype=None,
            tp_group=None,
            tp_size=1,
            quant_mode=QuantMode(0),
    ):
        super().__init__(hidden_size,
                         ffn_hidden_size,
                         hidden_act,
                         bias=bias,
                         dtype=dtype,
                         tp_group=tp_group,
                         tp_size=tp_size,
                         quant_mode=quant_mode)
        if hidden_act not in ACT2FN:
            raise ValueError(
                'unsupported activation function: {}'.format(hidden_act))
        self.gate = QServeW4A8Linear(hidden_size,
                                     ffn_hidden_size,
                                     bias=bias,
                                     dtype=dtype,
                                     tp_group=tp_group,
                                     tp_size=tp_size,
                                     gather_output=False,
                                     quant_mode=quant_mode)

    def forward(self, hidden_states, lora_layer_params=None):
        assert lora_layer_params is None, "lora_layer_params not supported"
        inter = self.fc(hidden_states)
        inter = ACT2FN[self.hidden_act](inter)
        gate = self.gate(hidden_states)

        inter_x_gate = inter * gate
        inter_x_gate = quantize_per_token(
            inter_x_gate,
            scale_dtype='float16',
            sum_per_token=not self.quant_mode.has_per_group_scaling(),
            sum_dtype='float16')

        output = self.proj(inter_x_gate)
        return output


# TODO: Duplicates SmoothQuantAttention.
class QServeAttention(Module):

    def __init__(self,
                 *,
                 local_layer_idx,
                 hidden_size,
                 num_attention_heads,
                 num_kv_heads=None,
                 max_position_embeddings=1024,
                 num_layers=1,
                 apply_query_key_layer_scaling=False,
                 attention_head_size=None,
                 attention_mask_type=AttentionMaskType.padding,
                 bias=True,
                 dense_bias=None,
                 dtype=None,
                 position_embedding_type=PositionEmbeddingType.learned_absolute,
                 rotary_embedding_base=10000.0,
                 rotary_embedding_scaling=None,
                 rotary_embedding_percentage=1.0,
                 tp_group=None,
                 tp_size=1,
                 tp_rank=0,
                 scale_alibi_bias=False,
                 paged_kv_cache=False,
                 quant_mode=QuantMode(0)):
        super().__init__()
        self.local_layer_idx = local_layer_idx
        self.attention_mask_type = attention_mask_type
        self.attention_head_size = hidden_size // num_attention_heads if attention_head_size is None else attention_head_size
        self.num_attention_heads = num_attention_heads // tp_size
        self.num_kv_heads = num_kv_heads
        self.num_attention_kv_heads = (
            num_kv_heads + tp_size - 1
        ) // tp_size if num_kv_heads is not None else self.num_attention_heads
        self.hidden_size = hidden_size // tp_size
        self.max_position_embeddings = 0 if max_position_embeddings is None else max_position_embeddings
        self.tp_size = tp_size
        self.tp_rank = tp_rank
        self.dense_bias = dense_bias
        if dense_bias is None:
            self.dense_bias = bias

        self.num_layers = num_layers
        self.apply_query_key_layer_scaling = apply_query_key_layer_scaling
        self.norm_factor = math.sqrt(self.attention_head_size)
        self.q_scaling = 1
        if self.apply_query_key_layer_scaling:
            self.norm_factor *= self.num_layers
            self.q_scaling *= self.num_layers
        # Whether to scale ALiBi bias. Mathematically, it's equivalent to
        # normalizing QK after adding bias.
        #   - False, inv_sqrt_Dh * Q*K^T + alibi_bias
        #   - True,  inv_sqrt_Dh * Q*K^T + inv_sqrt_Dh * alibi_bias
        self.scale_alibi_bias = scale_alibi_bias

        self.position_embedding_type = position_embedding_type
        self.paged_kv_cache = paged_kv_cache

        self.rotary_embedding_base = rotary_embedding_base
        self.rotary_embedding_scale_type = RotaryScalingType.none
        self.rotary_embedding_scale = 1.0
        self.rotary_embedding_dim = 0

        if rotary_embedding_scaling is not None:
            rotary_scaling_type = rotary_embedding_scaling.get(
                "type", rotary_embedding_scaling.get("rope_type"))
            self.rotary_embedding_scale_type = RotaryScalingType.from_string(
                rotary_scaling_type)
            self.rotary_embedding_scale = rotary_embedding_scaling.get(
                "factor", 1.0)

        if self.position_embedding_type.is_rope():
            self.rotary_embedding_dim = int(self.attention_head_size *
                                            rotary_embedding_percentage)
        elif self.position_embedding_type.is_alibi():
            alibi_scale = 1. / self.norm_factor if self.scale_alibi_bias else 1.
            alibi_slopes = generate_alibi_slopes(self.num_attention_heads *
                                                 self.tp_size,
                                                 tp_size=self.tp_size,
                                                 tp_rank=self.tp_rank,
                                                 alibi_scale=alibi_scale)
            self.register_parameter(
                'alibi_slopes',
                Parameter(alibi_slopes, dtype='float32', is_buffer=True))

        self.quant_mode = quant_mode
        self.dtype = dtype

        # QServe does not use act static scaling
        # if self.quant_mode.has_act_static_scaling():
        #     self.quantization_scaling_factor = Parameter(shape=(1, ),
        #                                                  dtype='float32')
        # else:
        #     self.register_parameter('quantization_scaling_factor', None)

        qkv_quant_mode = quant_mode
        if self.quant_mode.has_act_and_weight_quant():
            # We need to hijack quant_mode for QKV because QKV always uses per channel scaling
            qkv_quant_mode = QuantMode.from_description(
                True, True, quant_mode.has_per_token_dynamic_scaling(), True)

        self.register_parameter('kv_cache_scaling_factor', None)

        self.qkv = QServeW4A8ColumnLinear(
            hidden_size,
            tp_size * self.num_attention_heads * self.attention_head_size +
            (2 * tp_size * self.num_attention_kv_heads *
             self.attention_head_size),
            bias=bias,
            dtype=dtype,
            tp_group=tp_group,
            tp_size=tp_size,
            gather_output=False,
            quant_mode=qkv_quant_mode)

        self.dense = QServeW4A8RowLinear(tp_size * self.num_attention_heads *
                                         self.attention_head_size,
                                         hidden_size,
                                         bias=self.dense_bias,
                                         dtype=dtype,
                                         tp_group=tp_group,
                                         tp_size=tp_size,
                                         quant_mode=quant_mode)

        self.use_lora = False

    def forward(
        self,
        hidden_states: Tensor,
        attention_mask=None,
        use_cache=False,
        kv_cache_params=None,
        attention_params=None,
        spec_decoding_params=None,
        encoder_output=None,
        position_embedding=None,
        norm_before_bmm1=False,
        lora_layer_params=None,
        all_reduce_params: Optional[AllReduceParams] = None,
    ):
        assert lora_layer_params is None, "lora is not supported on SmoothQuantAttention now"
        if default_net().plugin_config.qserve_gemm_plugin:
            qkv = self.qkv(hidden_states)
        else:
            raise ValueError("qserve_gemm_plugin is not set")

        alibi_slopes = None
        if self.position_embedding_type == PositionEmbeddingType.alibi:
            alibi_slopes = self.alibi_slopes.value
            dtype = trt.float32
            if default_net().plugin_config.gpt_attention_plugin or default_net(
            ).plugin_config.inflight_batching_gpt_attention_plugin:
                dtype = hidden_states.dtype if self.quant_mode.has_act_static_scaling(
                ) else hidden_states[0].dtype
                if dtype == trt.int8:
                    dtype = trt.float16
            alibi_slopes = cast(alibi_slopes, dtype)

        if spec_decoding_params is None:
            spec_decoding_params = SpecDecodingParams()

        if default_net().plugin_config.gpt_attention_plugin:

            assert attention_params.is_valid(
                default_net().plugin_config.gpt_attention_plugin,
                default_net().plugin_config.remove_input_padding, use_cache)
            if use_cache:
                assert kv_cache_params.is_valid(
                    default_net().plugin_config.gpt_attention_plugin)
            assert self.attention_mask_type == AttentionMaskType.causal, \
                'Plugin only support masked MHA.'
            if self.kv_cache_scaling_factor is not None:
                kv_orig_quant_scale = self.kv_cache_rcp_scaling_factor.value
                kv_quant_orig_scale = self.kv_cache_scaling_factor.value
            else:
                kv_orig_quant_scale = None
                kv_quant_orig_scale = None
            if self.position_embedding_type.is_rope():
                rotary_inv_freq = attention_params.rotary_inv_freq
                rotary_cos_sin = attention_params.embed_positions_for_gpt_attention
            else:
                rotary_inv_freq = None
                rotary_cos_sin = None
            context, past_key_value = gpt_attention(
                qkv=qkv,
                past_key_value=kv_cache_params.get_first_past_key_value(),
                sequence_length=attention_params.sequence_length,
                host_past_key_value_lengths=kv_cache_params.
                host_past_key_value_lengths,
                host_max_attention_window_sizes=kv_cache_params.
                host_max_attention_window_sizes,
                host_sink_token_length=kv_cache_params.host_sink_token_length,
                context_lengths=attention_params.context_lengths,
                cache_indirection=kv_cache_params.cache_indirection,
                host_request_types=attention_params.host_request_types,
                layer_idx=self.local_layer_idx,
                num_heads=self.num_attention_heads,
                num_kv_heads=self.num_attention_kv_heads,
                num_kv_heads_origin=self.num_kv_heads,
                hidden_size_per_head=self.attention_head_size,
                q_scaling=self.q_scaling,
                rotary_embedding_dim=self.rotary_embedding_dim,
                rotary_embedding_base=self.rotary_embedding_base,
                rotary_embedding_scale_type=self.rotary_embedding_scale_type,
                rotary_embedding_scale=self.rotary_embedding_scale,
                rotary_embedding_max_positions=self.max_position_embeddings,
                position_embedding_type=self.position_embedding_type,
                rotary_inv_freq=rotary_inv_freq,
                rotary_cos_sin=rotary_cos_sin,
                kv_orig_quant_scale=kv_orig_quant_scale,
                kv_quant_orig_scale=kv_quant_orig_scale,
                kv_cache_quant_mode=self.quant_mode,
                max_context_length=attention_params.max_context_length,
                alibi_slopes=alibi_slopes,
                tp_size=self.tp_size,
                tp_rank=self.tp_rank,
                kv_cache_block_offsets=kv_cache_params.kv_cache_block_offsets,
                host_kv_cache_block_offsets=kv_cache_params.
                host_kv_cache_block_offsets,
                host_kv_cache_pool_pointers=kv_cache_params.
                host_kv_cache_pool_pointers,
                host_kv_cache_pool_mapping=kv_cache_params.
                host_kv_cache_pool_mapping,
                host_context_lengths=attention_params.host_context_lengths,
                use_cache=use_cache,
                spec_decoding_generation_lengths=spec_decoding_params.
                spec_decoding_generation_lengths,
                spec_decoding_position_offsets=spec_decoding_params.
                spec_decoding_position_offsets,
                spec_decoding_packed_mask=spec_decoding_params.
                spec_decoding_packed_mask,
                host_runtime_perf_knobs=attention_params.
                host_runtime_perf_knobs,
                host_context_progress=attention_params.host_context_progress)
        else:
            assert self.paged_kv_cache == False

            def transpose_for_scores(x):
                new_x_shape = concat([
                    shape(x, 0),
                    shape(x, 1), self.num_attention_heads,
                    self.attention_head_size
                ])
                return x.view(new_x_shape).permute([0, 2, 1, 3])

            query, key, value = split(qkv, self.hidden_size, dim=2)
            query = transpose_for_scores(query)
            key = transpose_for_scores(key)
            value = transpose_for_scores(value)

            past_key_value = kv_cache_params.get_first_past_key_value()
            if past_key_value is not None:

                def dequantize_tensor(x, scale):
                    # Cast from int8 to dtype
                    casted_x = cast(x, self.dtype)
                    return casted_x * scale

                if self.quant_mode.has_int8_kv_cache():
                    past_key_value = dequantize_tensor(
                        past_key_value, self.kv_dequantization_scale.value)

                # past_key_value [bs, 2, num_heads, max_seq_len, head_dim]
                past_key, past_value = split(past_key_value, 1, dim=1)

                key_shape = concat([
                    shape(past_key, 0),
                    shape(past_key, 2),
                    shape(past_key, 3),
                    shape(past_key, 4)
                ])
                past_key = past_key.view(key_shape, zero_is_placeholder=False)
                past_value = past_value.view(key_shape,
                                             zero_is_placeholder=False)
                key = concat([past_key, key], dim=2)
                value = concat([past_value, value], dim=2)

            def merge_caches():
                key_inflated_shape = concat([
                    shape(key, 0), 1,
                    shape(key, 1),
                    shape(key, 2),
                    shape(key, 3)
                ])
                inflated_key = key.view(key_inflated_shape,
                                        zero_is_placeholder=False)
                inflated_value = value.view(key_inflated_shape,
                                            zero_is_placeholder=False)
                past_key_value = concat([inflated_key, inflated_value], dim=1)
                return past_key_value

            if self.attention_mask_type == AttentionMaskType.causal:
                query_length = shape(query, 2)
                key_length = shape(key, 2)
                starts = concat([0, 0, key_length - query_length, 0])
                sizes = concat([1, 1, query_length, key_length])
                buffer = constant(
                    np.expand_dims(
                        np.tril(
                            np.ones(
                                (self.max_position_embeddings,
                                 self.max_position_embeddings))).astype(bool),
                        (0, 1)))
                causal_mask = slice(buffer, starts, sizes)

            key = key.permute([0, 1, 3, 2])
            with precision("float32"):
                attention_scores = matmul(query, key)

                if self.attention_mask_type == AttentionMaskType.causal:
                    attention_scores = where(causal_mask, attention_scores,
                                             -10000.0)

                attention_scores = attention_scores / self.norm_factor
                attention_probs = softmax(attention_scores, dim=-1)

            context = matmul(attention_probs, value,
                             use_fp32_acc=False).permute([0, 2, 1, 3])
            context = context.view(
                concat([shape(context, 0),
                        shape(context, 1), self.hidden_size]))

            past_key_value = merge_caches()

            if use_cache and self.quant_mode.has_int8_kv_cache():
                past_key_value = quantize_tensor(
                    past_key_value, self.kv_quantization_scale.value)

        # Quantize per token outputs tuple:
        # quantized tensor and scaling factors per token
        context = quantize_per_token(
            context,
            scale_dtype='float16',
            sum_per_token=not self.quant_mode.has_per_group_scaling(),
            sum_dtype='float16')

        context = self.dense(context, all_reduce_params=all_reduce_params)

        if use_cache:
            return (context, past_key_value)

        return context


class Fp8RowwiseLayerNorm(Module):

    def __init__(
            self,
            normalized_shape,
            eps=1e-05,
            elementwise_affine=True,
            dtype=None,
            quant_mode=QuantMode(0),
            bias=False,
            clamp_val=None,
    ):
        super().__init__()
        if isinstance(normalized_shape, int):
            normalized_shape = (normalized_shape, )
        if not quant_mode.has_fp8_rowwise():
            raise ValueError(
                "Fp8 Rowwise Layer norm has to have some quantization mode set")
        self.normalized_shape = tuple(normalized_shape)
        self.elementwise_affine = elementwise_affine
        if self.elementwise_affine:
            self.weight = Parameter(shape=self.normalized_shape, dtype=dtype)
        else:
            self.register_parameter('weight', None)

        if bias:
            self.bias = Parameter(shape=self.normalized_shape, dtype=dtype)
        else:
            self.register_parameter('bias', None)

        if clamp_val:
            if not (isinstance(clamp_val, list) and len(clamp_val) == 2):
                raise ValueError(f'unsupported clamp_val {clamp_val}')
            self.clamp_val = Parameter(np.array(clamp_val, dtype=np.float32),
                                       dtype='float32',
                                       is_buffer=True)
        else:
            self.register_parameter('clamp_val', None)

        self.eps = eps
        self.dtype = dtype
        self.quant_mode = quant_mode

    def forward(self, x):
        weight = None if self.weight is None else self.weight.value
        bias = None if self.bias is None else self.bias.value
        scale = None
        clamp_val = None if self.clamp_val is None else self.clamp_val.value
        return fp8_rowwise_layer_norm(
            x,
            self.normalized_shape,
            weight,
            bias,
            scale,
            clamp_val,
            self.eps,
            dynamic_act_scaling=self.quant_mode.has_fp8_rowwise())<|MERGE_RESOLUTION|>--- conflicted
+++ resolved
@@ -32,14 +32,7 @@
 from ..layers.linear import Linear, RowLinear
 from ..module import Module
 from ..parameter import Parameter
-<<<<<<< HEAD
-<<<<<<< HEAD
-=======
 from .utils import fp4_utils
->>>>>>> upstream/main
-=======
-from .utils import fp4_utils
->>>>>>> 75502519
 
 # isort: off
 from .functional import (
@@ -50,15 +43,7 @@
     quantize_per_token, quantize_tensor, validate_group_size, smooth_quant_gemm,
     smooth_quant_layer_norm, smooth_quant_rms_norm,
     weight_only_groupwise_quant_matmul, weight_only_quant_matmul,
-<<<<<<< HEAD
-<<<<<<< HEAD
-    qserve_gemm_per_group, qserve_gemm_per_channel)
-=======
     qserve_gemm_per_group, qserve_gemm_per_channel, fp8_rowwise_layer_norm)
->>>>>>> upstream/main
-=======
-    qserve_gemm_per_group, qserve_gemm_per_channel, fp8_rowwise_layer_norm)
->>>>>>> 75502519
 # isort: on
 from .mode import GroupwiseQuantAlgo, QuantMode
 
@@ -2129,25 +2114,12 @@
             shape=(self.out_features,
                    self.in_features // self.scaling_vector_size),
             dtype=trt.fp8)
-<<<<<<< HEAD
-<<<<<<< HEAD
-        self.weights_block_scaling_factor_interleaved = Parameter(
-            shape=(self.out_features,
-                   self.in_features // self.scaling_vector_size),
-            dtype=trt.fp8)
-=======
-=======
->>>>>>> 75502519
         nrows = fp4_utils.pad_up(self.out_features, 128)
         ncols = fp4_utils.pad_up(self.in_features // self.scaling_vector_size,
                                  4)
         self.weights_block_scaling_factor_interleaved = Parameter(shape=(nrows,
                                                                          ncols),
                                                                   dtype=trt.fp8)
-<<<<<<< HEAD
->>>>>>> upstream/main
-=======
->>>>>>> 75502519
         self.weights_global_scaling_factor = Parameter(shape=(1, ),
                                                        dtype=trt.float32)
         self.activation_global_scaling_factor = Parameter(shape=(1, ),
@@ -2246,15 +2218,7 @@
                     qkv_block_scale,
                     tllm_key.replace(
                         'weight', "weights_block_scaling_factor_interleaved"):
-<<<<<<< HEAD
-<<<<<<< HEAD
-                    torch.ops.tensorrt_llm.nvfp4_block_scale_interleave(
-=======
                     torch.ops.trtllm.block_scale_interleave(
->>>>>>> upstream/main
-=======
-                    torch.ops.trtllm.block_scale_interleave(
->>>>>>> 75502519
                         qkv_block_scale.view(
                             torch.uint8).cpu().contiguous()).reshape(
                                 qkv_block_scale.shape).view(
@@ -2274,15 +2238,7 @@
             elif tllm_key.endswith("weights_block_scaling_factor"):
                 return weights
             elif tllm_key.endswith("weights_block_scaling_factor_interleaved"):
-<<<<<<< HEAD
-<<<<<<< HEAD
-                return torch.ops.tensorrt_llm.nvfp4_block_scale_interleave(
-=======
                 return torch.ops.trtllm.block_scale_interleave(
->>>>>>> upstream/main
-=======
-                return torch.ops.trtllm.block_scale_interleave(
->>>>>>> 75502519
                     weights.view(torch.uint8).cpu().contiguous()).reshape(
                         weights.shape).view(torch.float8_e4m3fn)
             elif tllm_key.endswith("weights_global_scaling_factor"):
@@ -2321,25 +2277,12 @@
             shape=(self.out_features,
                    self.in_features // self.scaling_vector_size),
             dtype=trt.fp8)
-<<<<<<< HEAD
-<<<<<<< HEAD
-        self.weights_block_scaling_factor_interleaved = Parameter(
-            shape=(self.out_features,
-                   self.in_features // self.scaling_vector_size),
-            dtype=trt.fp8)
-=======
-=======
->>>>>>> 75502519
         nrows = fp4_utils.pad_up(self.out_features, 128)
         ncols = fp4_utils.pad_up(self.in_features // self.scaling_vector_size,
                                  4)
         self.weights_block_scaling_factor_interleaved = Parameter(shape=(nrows,
                                                                          ncols),
                                                                   dtype=trt.fp8)
-<<<<<<< HEAD
->>>>>>> upstream/main
-=======
->>>>>>> 75502519
         self.weights_global_scaling_factor = Parameter(shape=(1, ),
                                                        dtype=trt.float32)
         self.activation_global_scaling_factor = Parameter(shape=(1, ),
@@ -2436,15 +2379,7 @@
         elif tllm_key.endswith("weights_block_scaling_factor"):
             return weights
         elif tllm_key.endswith("weights_block_scaling_factor_interleaved"):
-<<<<<<< HEAD
-<<<<<<< HEAD
-            return torch.ops.tensorrt_llm.nvfp4_block_scale_interleave(
-=======
             return torch.ops.trtllm.block_scale_interleave(
->>>>>>> upstream/main
-=======
-            return torch.ops.trtllm.block_scale_interleave(
->>>>>>> 75502519
                 weights.view(torch.uint8).cpu().contiguous()).reshape(
                     weights.shape).view(torch.float8_e4m3fn)
         elif tllm_key.endswith("weights_global_scaling_factor"):
