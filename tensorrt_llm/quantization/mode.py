# SPDX-FileCopyrightText: Copyright (c) 2022-2024 NVIDIA CORPORATION & AFFILIATES. All rights reserved.
# SPDX-License-Identifier: Apache-2.0
#
# Licensed under the Apache License, Version 2.0 (the "License");
# you may not use this file except in compliance with the License.
# You may obtain a copy of the License at
#
# http://www.apache.org/licenses/LICENSE-2.0
#
# Unless required by applicable law or agreed to in writing, software
# distributed under the License is distributed on an "AS IS" BASIS,
# WITHOUT WARRANTIES OR CONDITIONS OF ANY KIND, either express or implied.
# See the License for the specific language governing permissions and
# limitations under the License.
from enum import IntFlag, auto
from typing import Optional

from strenum import StrEnum

from .._utils import BaseEnumMeta


class QuantAlgo(StrEnum, metaclass=BaseEnumMeta):
    W8A16 = auto()
    W4A16 = auto()
    W4A16_AWQ = auto()
    W4A8_AWQ = auto()
    W8A16_GPTQ = auto()
    W4A16_GPTQ = auto()
    W8A8_SQ_PER_CHANNEL = auto()
    W8A8_SQ_PER_TENSOR_PLUGIN = auto()
    W8A8_SQ_PER_CHANNEL_PER_TOKEN_PLUGIN = auto()
    W8A8_SQ_PER_CHANNEL_PER_TENSOR_PLUGIN = auto()
    W8A8_SQ_PER_TENSOR_PER_TOKEN_PLUGIN = auto()
    W4A8_QSERVE_PER_GROUP = auto()
    W4A8_QSERVE_PER_CHANNEL = auto()
    FP8 = auto()
    FP8_PER_CHANNEL_PER_TOKEN = auto()
    FP8_BLOCK_SCALES = auto()
    INT8 = auto()
    MIXED_PRECISION = auto()
    NVFP4 = auto()
<<<<<<< HEAD
<<<<<<< HEAD
=======
=======
>>>>>>> 75502519
    W4A8_NVFP4_FP8 = auto()
    W4A8_MXFP4_FP8 = auto()
    W4A8_MXFP4_MXFP8 = auto()
    W4A16_MXFP4 = auto()
<<<<<<< HEAD
>>>>>>> upstream/main
=======
>>>>>>> 75502519
    NO_QUANT = auto()


QUANT_ALGO_LIST = list(set(QuantAlgo) - {QuantAlgo.INT8})
KV_CACHE_QUANT_ALGO_LIST = [QuantAlgo.FP8, QuantAlgo.INT8, QuantAlgo.NVFP4]
W8A8_SQ_PLUGIN_LIST = [
    QuantAlgo.W8A8_SQ_PER_TENSOR_PLUGIN,
    QuantAlgo.W8A8_SQ_PER_CHANNEL_PER_TOKEN_PLUGIN,
    QuantAlgo.W8A8_SQ_PER_CHANNEL_PER_TENSOR_PLUGIN,
    QuantAlgo.W8A8_SQ_PER_TENSOR_PER_TOKEN_PLUGIN,
]
MODELOPT_FLOW_QUANTIZATIONS = {
    QuantAlgo.W4A16_AWQ, QuantAlgo.FP8, QuantAlgo.W8A8_SQ_PER_CHANNEL,
    QuantAlgo.W4A8_AWQ
}


class QuantMode(IntFlag):
    # [WARNING] KEEP BELOW DEFINITION IN SYNC WITH cpp/tensorrt_llm/common/quantization.h

    # The weights are quantized to 4 bits.
    INT4_WEIGHTS = auto()
    # The weights are quantized to 8 bits.
    INT8_WEIGHTS = auto()
    # The activations are quantized.
    ACTIVATIONS = auto()
    # The method uses one scaling factor per channel. It's pre-computed (static) from the weights.
    PER_CHANNEL = auto()
    # The method uses one scaling factor per token. It's computed on-the-fly.
    PER_TOKEN = auto()
    # The method uses one scaling factor per group. It's pre-computed (static) from the weights.
    PER_GROUP = auto()
    # The KV cache is quantized in INT8.
    INT8_KV_CACHE = auto()
    # The KV cache is quantized in FP8.
    FP8_KV_CACHE = auto()
    # FP8 QDQ
    FP8_QDQ = auto()
    # FP8 rowwise
    FP8_ROWWISE = auto()
    # FP8 block scales for Deepseek
    FP8_1x128_128x128 = auto()
    # W4A8 qserve
    W4A8_QSERVE = auto()
    # FP4
    NVFP4 = auto()
    NVFP4_KV_CACHE = auto()
<<<<<<< HEAD
<<<<<<< HEAD
=======
=======
>>>>>>> 75502519
    # W4A8 NVFP4
    W4A8_NVFP4_FP8 = auto()
    # W4A8 MXFP4
    W4A8_MXFP4_FP8 = auto()
    W4A8_MXFP4_MXFP8 = auto()
    W4A16_MXFP4 = auto()
<<<<<<< HEAD
>>>>>>> upstream/main
=======
>>>>>>> 75502519

    # The smallest power-of-two that is not used by a flag. Do not call auto() after that line.
    COUNT = auto()

    # Bitmask to detect if weights, activations or both are quantized.
    WEIGHTS_AND_ACTIVATIONS = INT4_WEIGHTS | INT8_WEIGHTS | ACTIVATIONS
    # The mask of all valid flags.
    VALID_FLAGS = COUNT - 1

    def __deepcopy__(self, memo):
        return self

    # All the bits set? You can restrict the test to the bits indicated by "mask".
    def _all(self, bits, mask=VALID_FLAGS):
        return (self & mask) == bits

    # Is one of the bits of the mask set?
    def _any(self, bits):
        return (self & bits) != 0

    def is_int8_weight_only(self):
        return self._all(self.INT8_WEIGHTS, self.WEIGHTS_AND_ACTIVATIONS)

    def is_int4_weight_only(self):
        return self._all(self.INT4_WEIGHTS, self.WEIGHTS_AND_ACTIVATIONS)

    def is_weight_only(self):
        return self.is_int4_weight_only() or self.is_int8_weight_only()

    def is_int8_weight_only_per_group(self):
        return self.is_int8_weight_only() and self._any(self.PER_GROUP)

    # TODO: Using the current flags cannot distinguish between w4aFP8 AWQ and w4a8 QServe.
    def is_qserve_w4a8(self):
        return self._any(self.W4A8_QSERVE)

    def is_int4_weight_only_per_group(self):
        return self.is_int4_weight_only() and self._any(self.PER_GROUP)

    def has_act_and_weight_quant(self):
        return self._all(self.INT8_WEIGHTS | self.ACTIVATIONS,
                         self.WEIGHTS_AND_ACTIVATIONS)

    def has_act_or_weight_quant(self):
        return self._any(self.INT4_WEIGHTS | self.INT8_WEIGHTS
                         | self.ACTIVATIONS)

    def has_per_token_dynamic_scaling(self):
        return self._any(self.PER_TOKEN)

    def has_fp8_block_scales(self):
        return self._any(self.FP8_1x128_128x128)

    def has_act_static_scaling(self):
        return not self.has_per_token_dynamic_scaling(
        ) and not self.has_fp8_rowwise()

    def has_per_channel_scaling(self):
        return self._any(self.PER_CHANNEL)

    def has_per_group_scaling(self):
        return self._any(self.PER_GROUP)

    def has_int8_kv_cache(self):
        return self._any(self.INT8_KV_CACHE)

    def has_fp8_kv_cache(self):
        return self._any(self.FP8_KV_CACHE)

    def has_fp4_kv_cache(self):
        return self._any(self.NVFP4_KV_CACHE)

    def has_kv_cache_quant(self):
        return (self.has_int8_kv_cache() or self.has_fp8_kv_cache()
                or self.has_fp4_kv_cache())

    def has_fp8_qdq(self):
        return self._any(self.FP8_QDQ)

    def has_fp8_rowwise(self):
        return self._any(self.FP8_ROWWISE)

    def has_nvfp4(self):
        return self._any(self.NVFP4)

<<<<<<< HEAD
<<<<<<< HEAD
=======
=======
>>>>>>> 75502519
    def has_w4a8_nvfp4_fp8(self):
        return self._any(self.W4A8_NVFP4_FP8)

    def has_w4a8_mxfp4_fp8(self):
        return self._any(self.W4A8_MXFP4_FP8)

    def has_w4a8_mxfp4_mxfp8(self):
        return self._any(self.W4A8_MXFP4_MXFP8)

    def has_w4a16_mxfp4(self):
        return self._any(self.W4A16_MXFP4)

    def has_mxfp4(self):
        return self._any(self.W4A8_MXFP4_FP8 | self.W4A8_MXFP4_MXFP8
                         | self.W4A16_MXFP4)

<<<<<<< HEAD
>>>>>>> upstream/main
=======
>>>>>>> 75502519
    def has_weight_quant(self):
        return self._any(self.INT4_WEIGHTS | self.INT8_WEIGHTS)

    def has_any_quant(self, exclude_kv_cache: bool = False):
        has_quant = self._any(self.INT4_WEIGHTS
                              | self.INT8_WEIGHTS
                              | self.ACTIVATIONS
                              | self.FP8_QDQ | self.FP8_ROWWISE
                              | self.W4A8_QSERVE
                              | self.FP8_1x128_128x128
<<<<<<< HEAD
<<<<<<< HEAD
                              | self.NVFP4)
=======
=======
>>>>>>> 75502519
                              | self.NVFP4
                              | self.W4A8_NVFP4_FP8
                              | self.W4A8_MXFP4_FP8
                              | self.W4A16_MXFP4
                              | self.W4A8_MXFP4_MXFP8)
<<<<<<< HEAD
>>>>>>> upstream/main
=======
>>>>>>> 75502519
        if exclude_kv_cache:
            return has_quant

        return has_quant | self._any(self.INT8_KV_CACHE | self.FP8_KV_CACHE
                                     | self.NVFP4_KV_CACHE)

    def set_int8_kv_cache(self):
        return self | self.INT8_KV_CACHE

    def set_fp8_kv_cache(self):
        return self | self.FP8_KV_CACHE

    def set_fp4_kv_cache(self):
        return self | self.NVFP4_KV_CACHE

    def set_fp8_qdq(self):
        return self | self.FP8_QDQ

    def set_fp8_rowwise(self):
        return self | self.FP8_ROWWISE | self.PER_TOKEN | self.PER_CHANNEL

    @staticmethod
    def from_description(quantize_weights=False,
                         quantize_activations=False,
                         per_token=False,
                         per_channel=False,
                         per_group=False,
                         use_int4_weights=False,
                         use_int8_kv_cache=False,
                         use_fp8_kv_cache=False,
                         use_fp8_qdq=False,
                         use_fp8_block_scales=False,
                         use_fp8_rowwise=False,
                         use_nvfp4=False,
<<<<<<< HEAD
<<<<<<< HEAD
                         use_w4a8_qserve=False):
=======
=======
>>>>>>> 75502519
                         use_w4a8_nvfp4_fp8=False,
                         use_w4a8_qserve=False,
                         use_w4a8_mxfp4_fp8=False,
                         use_w4a8_mxfp4_mxfp8=False,
                         use_w4a16_mxfp4=False):
<<<<<<< HEAD
>>>>>>> upstream/main
=======
>>>>>>> 75502519

        def raise_error():
            raise ValueError(f"Unsupported combination of QuantMode args: "
                             f"{quantize_weights=}, "
                             f"{quantize_activations=}, "
                             f"{per_token=}, "
                             f"{per_channel=}, "
                             f"{per_group=}, "
                             f"{use_int4_weights=}, "
                             f"{use_int8_kv_cache=}, "
                             f"{use_fp8_kv_cache=}, "
                             f"{use_fp8_qdq=}, "
                             f"{use_fp8_block_scales=}, "
                             f"{use_fp8_rowwise=}, "
                             f"{use_nvfp4=}, "
<<<<<<< HEAD
<<<<<<< HEAD
                             f"{use_w4a8_qserve=}")
=======
=======
>>>>>>> 75502519
                             f"{use_w4a8_qserve=}, "
                             f"{use_w4a8_mxfp4_fp8=}, "
                             f"{use_w4a8_mxfp4_mxfp8=}, "
                             f"{use_w4a16_mxfp4=}")
<<<<<<< HEAD
>>>>>>> upstream/main
=======
>>>>>>> 75502519

        # We must quantize weights when we quantize activations.
        if quantize_activations and not quantize_weights:
            raise_error()

        # If we set per_token or per_channel, we must quantize both weights and activations.
        if (per_token or per_channel) and not (quantize_weights
                                               and quantize_activations):
            raise_error()

        mode = QuantMode(0)

        # Do we quantize the weights - if so, do we use INT4 or INT8?
        if quantize_weights and use_int4_weights:
            mode = mode | QuantMode.INT4_WEIGHTS
        elif quantize_weights:
            mode = mode | QuantMode.INT8_WEIGHTS

        # Do we quantize the activations?
        if quantize_activations:
            mode = mode | QuantMode.ACTIVATIONS

        # Per-channel/per-token/per-group additional flags.
        if per_channel:
            mode = mode | QuantMode.PER_CHANNEL
        if per_token:
            mode = mode | QuantMode.PER_TOKEN
        if per_group:
            mode = mode | QuantMode.PER_GROUP

        # Int8 KV cache
        if use_int8_kv_cache:
            mode = mode | QuantMode.INT8_KV_CACHE

        # FP8 KV cache
        if use_fp8_kv_cache:
            mode = mode | QuantMode.FP8_KV_CACHE

        if use_fp8_qdq:
            mode = mode | QuantMode.FP8_QDQ

        if use_fp8_rowwise:
            mode = mode | QuantMode.FP8_ROWWISE | QuantMode.PER_TOKEN | QuantMode.PER_CHANNEL

        if use_fp8_block_scales:
            mode = mode | QuantMode.FP8_1x128_128x128

        if use_nvfp4:
            mode = mode | QuantMode.NVFP4

<<<<<<< HEAD
<<<<<<< HEAD
=======
        if use_w4a8_nvfp4_fp8:
            mode = mode | QuantMode.W4A8_NVFP4_FP8

>>>>>>> upstream/main
=======
        if use_w4a8_nvfp4_fp8:
            mode = mode | QuantMode.W4A8_NVFP4_FP8

>>>>>>> 75502519
        # W4A8 QServe
        if use_w4a8_qserve:
            mode = mode | QuantMode.W4A8_QSERVE

<<<<<<< HEAD
<<<<<<< HEAD
=======
=======
>>>>>>> 75502519
        if use_w4a8_mxfp4_fp8:
            mode = mode | QuantMode.W4A8_MXFP4_FP8

        if use_w4a8_mxfp4_mxfp8:
            mode = mode | QuantMode.W4A8_MXFP4_MXFP8

        if use_w4a16_mxfp4:
            mode = mode | QuantMode.W4A16_MXFP4

<<<<<<< HEAD
>>>>>>> upstream/main
=======
>>>>>>> 75502519
        return mode

    @staticmethod
    def use_smooth_quant(per_token=False, per_channel=False):
        return QuantMode.from_description(True, True, per_token, per_channel)

    @staticmethod
    def use_qserve(per_group):
        return QuantMode.from_description(quantize_weights=True,
                                          quantize_activations=True,
                                          per_group=per_group,
                                          use_int4_weights=True,
                                          use_w4a8_qserve=True)

    @staticmethod
    def use_weight_only(use_int4_weights=False, per_group=False):
        return QuantMode.from_description(quantize_weights=True,
                                          quantize_activations=False,
                                          per_token=False,
                                          per_channel=False,
                                          per_group=per_group,
                                          use_int4_weights=use_int4_weights)

    @staticmethod
    def from_quant_algo(
        quant_algo: Optional[QuantAlgo] = None,
        kv_cache_quant_algo: Optional[QuantAlgo] = None,
    ) -> "QuantMode":
        assert quant_algo is None or quant_algo in QUANT_ALGO_LIST
        assert kv_cache_quant_algo is None or kv_cache_quant_algo in KV_CACHE_QUANT_ALGO_LIST
        if quant_algo == QuantAlgo.W8A16:
            quant_mode = QuantMode.use_weight_only(use_int4_weights=False)
        elif quant_algo == QuantAlgo.W4A16:
            quant_mode = QuantMode.use_weight_only(use_int4_weights=True)
        elif quant_algo == QuantAlgo.W4A16_AWQ:
            quant_mode = QuantMode.use_weight_only(use_int4_weights=True,
                                                   per_group=True)
        elif quant_algo == QuantAlgo.W4A8_AWQ:
            quant_mode = QuantMode.use_weight_only(use_int4_weights=True,
                                                   per_group=True)
        elif quant_algo == QuantAlgo.W4A16_GPTQ:
            quant_mode = QuantMode.use_weight_only(use_int4_weights=True,
                                                   per_group=True)
        elif quant_algo == QuantAlgo.W8A16_GPTQ:
            quant_mode = QuantMode.use_weight_only(use_int4_weights=False,
                                                   per_group=True)
        elif quant_algo == QuantAlgo.W8A8_SQ_PER_CHANNEL:
            quant_mode = QuantMode.use_smooth_quant(per_token=False,
                                                    per_channel=True)
        elif quant_algo == QuantAlgo.W8A8_SQ_PER_TENSOR_PLUGIN:
            quant_mode = QuantMode.use_smooth_quant(per_token=False,
                                                    per_channel=False)
        elif quant_algo == QuantAlgo.W8A8_SQ_PER_CHANNEL_PER_TOKEN_PLUGIN:
            quant_mode = QuantMode.use_smooth_quant(per_token=True,
                                                    per_channel=True)
        elif quant_algo == QuantAlgo.W8A8_SQ_PER_CHANNEL_PER_TENSOR_PLUGIN:
            quant_mode = QuantMode.use_smooth_quant(per_token=False,
                                                    per_channel=True)
        elif quant_algo == QuantAlgo.W8A8_SQ_PER_TENSOR_PER_TOKEN_PLUGIN:
            quant_mode = QuantMode.use_smooth_quant(per_token=True,
                                                    per_channel=False)
        elif quant_algo == QuantAlgo.W4A8_QSERVE_PER_GROUP:
            quant_mode = QuantMode.use_qserve(per_group=True)
        elif quant_algo == QuantAlgo.W4A8_QSERVE_PER_CHANNEL:
            quant_mode = QuantMode.use_qserve(per_group=False)
        elif quant_algo == QuantAlgo.FP8:
            quant_mode = QuantMode.from_description(use_fp8_qdq=True)
        elif quant_algo == QuantAlgo.FP8_PER_CHANNEL_PER_TOKEN:
            quant_mode = QuantMode.from_description(use_fp8_rowwise=True)
        elif quant_algo == QuantAlgo.FP8_BLOCK_SCALES:
            quant_mode = QuantMode.from_description(use_fp8_block_scales=True)
        elif quant_algo == QuantAlgo.NVFP4:
            quant_mode = QuantMode.from_description(use_nvfp4=True)
<<<<<<< HEAD
<<<<<<< HEAD
=======
=======
>>>>>>> 75502519
        elif quant_algo == QuantAlgo.W4A8_NVFP4_FP8:
            quant_mode = QuantMode.from_description(use_w4a8_nvfp4_fp8=True)
        elif quant_algo == QuantAlgo.W4A8_MXFP4_FP8:
            quant_mode = QuantMode.from_description(use_w4a8_mxfp4_fp8=True)
        elif quant_algo == QuantAlgo.W4A8_MXFP4_MXFP8:
            quant_mode = QuantMode.from_description(use_w4a8_mxfp4_mxfp8=True)
        elif quant_algo == QuantAlgo.W4A16_MXFP4:
            quant_mode = QuantMode.from_description(use_w4a16_mxfp4=True)
<<<<<<< HEAD
>>>>>>> upstream/main
=======
>>>>>>> 75502519
        else:
            quant_mode = QuantMode(0)

        if kv_cache_quant_algo == QuantAlgo.INT8:
            quant_mode = quant_mode.set_int8_kv_cache()
        elif kv_cache_quant_algo == QuantAlgo.FP8:
            quant_mode = quant_mode.set_fp8_kv_cache()
        elif kv_cache_quant_algo == QuantAlgo.NVFP4:
            quant_mode = quant_mode.set_fp4_kv_cache()

        return quant_mode

    def to_dict(self):
        return {
            'use_smooth_quant':
            self.has_act_and_weight_quant(),
            'per_channel':
            self.has_per_channel_scaling(),
            'per_token':
            self.has_per_token_dynamic_scaling(),
            'per_group':
            self.has_per_group_scaling(),
            'int8_kv_cache':
            self.has_int8_kv_cache(),
            'enable_fp8':
            self.has_fp8_qdq(),
            'enable_fp8_rowwise':
            self.has_fp8_rowwise(),
            'enable_fp8_block_scales':
            self.has_fp8_block_scales(),
            'enable_nvfp4':
            self.has_nvfp4(),
<<<<<<< HEAD
<<<<<<< HEAD
=======
=======
>>>>>>> 75502519
            'enable_w4a8_nvfp4_fp8':
            self.has_w4a8_nvfp4_fp8(),
            'enable_w4a8_mxfp4_fp8':
            self.has_w4a8_mxfp4_fp8(),
            'enable_w4a8_mxfp4_mxfp8':
            self.has_w4a8_mxfp4_mxfp8(),
            'enable_w4a16_mxfp4':
            self.has_w4a16_mxfp4(),
<<<<<<< HEAD
>>>>>>> upstream/main
=======
>>>>>>> 75502519
            'fp8_kv_cache':
            self.has_fp8_kv_cache(),
            'use_weight_only':
            self.is_weight_only(),
            'weight_only_precision':
            'int8' if self.is_int8_weight_only() else 'int4',
        }


class GroupwiseQuantAlgo:
    BIAS = 1
    ZERO = 2
    PRE_QUANT_SCALE = 4
    W4A8_ALPHA = 8
    INT8_WEIGHT = 16<|MERGE_RESOLUTION|>--- conflicted
+++ resolved
@@ -40,19 +40,10 @@
     INT8 = auto()
     MIXED_PRECISION = auto()
     NVFP4 = auto()
-<<<<<<< HEAD
-<<<<<<< HEAD
-=======
-=======
->>>>>>> 75502519
     W4A8_NVFP4_FP8 = auto()
     W4A8_MXFP4_FP8 = auto()
     W4A8_MXFP4_MXFP8 = auto()
     W4A16_MXFP4 = auto()
-<<<<<<< HEAD
->>>>>>> upstream/main
-=======
->>>>>>> 75502519
     NO_QUANT = auto()
 
 
@@ -100,21 +91,12 @@
     # FP4
     NVFP4 = auto()
     NVFP4_KV_CACHE = auto()
-<<<<<<< HEAD
-<<<<<<< HEAD
-=======
-=======
->>>>>>> 75502519
     # W4A8 NVFP4
     W4A8_NVFP4_FP8 = auto()
     # W4A8 MXFP4
     W4A8_MXFP4_FP8 = auto()
     W4A8_MXFP4_MXFP8 = auto()
     W4A16_MXFP4 = auto()
-<<<<<<< HEAD
->>>>>>> upstream/main
-=======
->>>>>>> 75502519
 
     # The smallest power-of-two that is not used by a flag. Do not call auto() after that line.
     COUNT = auto()
@@ -200,11 +182,6 @@
     def has_nvfp4(self):
         return self._any(self.NVFP4)
 
-<<<<<<< HEAD
-<<<<<<< HEAD
-=======
-=======
->>>>>>> 75502519
     def has_w4a8_nvfp4_fp8(self):
         return self._any(self.W4A8_NVFP4_FP8)
 
@@ -221,10 +198,6 @@
         return self._any(self.W4A8_MXFP4_FP8 | self.W4A8_MXFP4_MXFP8
                          | self.W4A16_MXFP4)
 
-<<<<<<< HEAD
->>>>>>> upstream/main
-=======
->>>>>>> 75502519
     def has_weight_quant(self):
         return self._any(self.INT4_WEIGHTS | self.INT8_WEIGHTS)
 
@@ -235,21 +208,11 @@
                               | self.FP8_QDQ | self.FP8_ROWWISE
                               | self.W4A8_QSERVE
                               | self.FP8_1x128_128x128
-<<<<<<< HEAD
-<<<<<<< HEAD
-                              | self.NVFP4)
-=======
-=======
->>>>>>> 75502519
                               | self.NVFP4
                               | self.W4A8_NVFP4_FP8
                               | self.W4A8_MXFP4_FP8
                               | self.W4A16_MXFP4
                               | self.W4A8_MXFP4_MXFP8)
-<<<<<<< HEAD
->>>>>>> upstream/main
-=======
->>>>>>> 75502519
         if exclude_kv_cache:
             return has_quant
 
@@ -284,21 +247,11 @@
                          use_fp8_block_scales=False,
                          use_fp8_rowwise=False,
                          use_nvfp4=False,
-<<<<<<< HEAD
-<<<<<<< HEAD
-                         use_w4a8_qserve=False):
-=======
-=======
->>>>>>> 75502519
                          use_w4a8_nvfp4_fp8=False,
                          use_w4a8_qserve=False,
                          use_w4a8_mxfp4_fp8=False,
                          use_w4a8_mxfp4_mxfp8=False,
                          use_w4a16_mxfp4=False):
-<<<<<<< HEAD
->>>>>>> upstream/main
-=======
->>>>>>> 75502519
 
         def raise_error():
             raise ValueError(f"Unsupported combination of QuantMode args: "
@@ -314,20 +267,10 @@
                              f"{use_fp8_block_scales=}, "
                              f"{use_fp8_rowwise=}, "
                              f"{use_nvfp4=}, "
-<<<<<<< HEAD
-<<<<<<< HEAD
-                             f"{use_w4a8_qserve=}")
-=======
-=======
->>>>>>> 75502519
                              f"{use_w4a8_qserve=}, "
                              f"{use_w4a8_mxfp4_fp8=}, "
                              f"{use_w4a8_mxfp4_mxfp8=}, "
                              f"{use_w4a16_mxfp4=}")
-<<<<<<< HEAD
->>>>>>> upstream/main
-=======
->>>>>>> 75502519
 
         # We must quantize weights when we quantize activations.
         if quantize_activations and not quantize_weights:
@@ -378,27 +321,13 @@
         if use_nvfp4:
             mode = mode | QuantMode.NVFP4
 
-<<<<<<< HEAD
-<<<<<<< HEAD
-=======
         if use_w4a8_nvfp4_fp8:
             mode = mode | QuantMode.W4A8_NVFP4_FP8
 
->>>>>>> upstream/main
-=======
-        if use_w4a8_nvfp4_fp8:
-            mode = mode | QuantMode.W4A8_NVFP4_FP8
-
->>>>>>> 75502519
         # W4A8 QServe
         if use_w4a8_qserve:
             mode = mode | QuantMode.W4A8_QSERVE
 
-<<<<<<< HEAD
-<<<<<<< HEAD
-=======
-=======
->>>>>>> 75502519
         if use_w4a8_mxfp4_fp8:
             mode = mode | QuantMode.W4A8_MXFP4_FP8
 
@@ -408,10 +337,6 @@
         if use_w4a16_mxfp4:
             mode = mode | QuantMode.W4A16_MXFP4
 
-<<<<<<< HEAD
->>>>>>> upstream/main
-=======
->>>>>>> 75502519
         return mode
 
     @staticmethod
@@ -485,11 +410,6 @@
             quant_mode = QuantMode.from_description(use_fp8_block_scales=True)
         elif quant_algo == QuantAlgo.NVFP4:
             quant_mode = QuantMode.from_description(use_nvfp4=True)
-<<<<<<< HEAD
-<<<<<<< HEAD
-=======
-=======
->>>>>>> 75502519
         elif quant_algo == QuantAlgo.W4A8_NVFP4_FP8:
             quant_mode = QuantMode.from_description(use_w4a8_nvfp4_fp8=True)
         elif quant_algo == QuantAlgo.W4A8_MXFP4_FP8:
@@ -498,10 +418,6 @@
             quant_mode = QuantMode.from_description(use_w4a8_mxfp4_mxfp8=True)
         elif quant_algo == QuantAlgo.W4A16_MXFP4:
             quant_mode = QuantMode.from_description(use_w4a16_mxfp4=True)
-<<<<<<< HEAD
->>>>>>> upstream/main
-=======
->>>>>>> 75502519
         else:
             quant_mode = QuantMode(0)
 
@@ -534,11 +450,6 @@
             self.has_fp8_block_scales(),
             'enable_nvfp4':
             self.has_nvfp4(),
-<<<<<<< HEAD
-<<<<<<< HEAD
-=======
-=======
->>>>>>> 75502519
             'enable_w4a8_nvfp4_fp8':
             self.has_w4a8_nvfp4_fp8(),
             'enable_w4a8_mxfp4_fp8':
@@ -547,10 +458,6 @@
             self.has_w4a8_mxfp4_mxfp8(),
             'enable_w4a16_mxfp4':
             self.has_w4a16_mxfp4(),
-<<<<<<< HEAD
->>>>>>> upstream/main
-=======
->>>>>>> 75502519
             'fp8_kv_cache':
             self.has_fp8_kv_cache(),
             'use_weight_only':
