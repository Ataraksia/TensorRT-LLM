--- conflicted
+++ resolved
@@ -21,26 +21,10 @@
 from ...layers import (MLP, MOE, Attention, AttentionMaskType, ColumnLinear,
                        Embedding, GatedMLP, LayerNorm, MoeConfig,
                        PositionEmbeddingType)
-<<<<<<< HEAD
-<<<<<<< HEAD
-from ...lora_manager import LoraConfig, use_lora
-from ...mapping import Mapping
-from ...module import Module
-from ...quantization import QuantMode
-from ...quantization.functional import quantize_fp8_per_token
-from ...quantization.layers import Fp8RowwiseMLP
-=======
 from ...lora_helper import LoraConfig, use_lora
 from ...mapping import Mapping
 from ...module import Module
 from ...quantization import QuantMode
->>>>>>> upstream/main
-=======
-from ...lora_helper import LoraConfig, use_lora
-from ...mapping import Mapping
-from ...module import Module
-from ...quantization import QuantMode
->>>>>>> 75502519
 from ..model_weights_loader import ModelWeightsLoader
 from ..modeling_utils import (DecoderLayerList, DecoderModelForCausalLM,
                               QuantConfig)
@@ -188,16 +172,6 @@
         residual = hidden_states
         hidden_states = self.post_layernorm(hidden_states)
 
-<<<<<<< HEAD
-<<<<<<< HEAD
-        # Quantize per-token for fp8
-        if isinstance(self.mlp, Fp8RowwiseMLP):
-            hidden_states = quantize_fp8_per_token(hidden_states)
-
-=======
->>>>>>> upstream/main
-=======
->>>>>>> 75502519
         hidden_states = self.mlp(hidden_states,
                                  lora_layer_params=lora_layer_params)
 
@@ -226,15 +200,9 @@
                     num_embeddings=config.max_position_embeddings,
                     embedding_dim=config.hidden_size,
                     dtype=config.dtype)
-<<<<<<< HEAD
 
         self.layers = DecoderLayerList(GPTDecoderLayer, config)
 
-=======
-
-        self.layers = DecoderLayerList(GPTDecoderLayer, config)
-
->>>>>>> 75502519
         if config.mapping.is_last_pp_rank():
             self.ln_f = LayerNorm(normalized_shape=config.hidden_size,
                                   eps=config.norm_epsilon,
