--- conflicted
+++ resolved
@@ -13,27 +13,10 @@
 # See the License for the specific language governing permissions and
 # limitations under the License.
 from .baichuan.model import BaichuanForCausalLM
-<<<<<<< HEAD
-<<<<<<< HEAD
-from .bert.model import (
-    BertForQuestionAnswering,
-    BertForSequenceClassification,
-    BertModel,
-    RobertaForQuestionAnswering,
-    RobertaForSequenceClassification,
-    RobertaModel,
-)
-=======
-=======
->>>>>>> 75502519
 from .bert.model import (BertForQuestionAnswering,
                          BertForSequenceClassification, BertModel,
                          RobertaForQuestionAnswering,
                          RobertaForSequenceClassification, RobertaModel)
-<<<<<<< HEAD
->>>>>>> upstream/main
-=======
->>>>>>> 75502519
 from .bloom.model import BloomForCausalLM, BloomModel
 from .chatglm.config import ChatGLMConfig
 from .chatglm.model import ChatGLMForCausalLM, ChatGLMModel
@@ -50,17 +33,8 @@
 from .enc_dec.model import DecoderModel, EncoderModel, WhisperEncoder
 from .falcon.config import FalconConfig
 from .falcon.model import FalconForCausalLM, FalconModel
-<<<<<<< HEAD
-<<<<<<< HEAD
-from .gemma.config import GEMMA2_ARCHITECTURE, GEMMA3_ARCHITECTURE, GEMMA_ARCHITECTURE, GemmaConfig
-=======
 from .gemma.config import (GEMMA2_ARCHITECTURE, GEMMA3_ARCHITECTURE,
                            GEMMA_ARCHITECTURE, GemmaConfig)
->>>>>>> upstream/main
-=======
-from .gemma.config import (GEMMA2_ARCHITECTURE, GEMMA3_ARCHITECTURE,
-                           GEMMA_ARCHITECTURE, GemmaConfig)
->>>>>>> 75502519
 from .gemma.model import GemmaForCausalLM
 from .gpt.config import GPTConfig
 from .gpt.model import GPTForCausalLM, GPTModel
@@ -68,14 +42,6 @@
 from .gptj.model import GPTJForCausalLM, GPTJModel
 from .gptneox.model import GPTNeoXForCausalLM, GPTNeoXModel
 from .grok.model import GrokForCausalLM
-<<<<<<< HEAD
-<<<<<<< HEAD
-
-from .higgs_audio.model import HiggsAudioForCausalLM
-=======
->>>>>>> upstream/main
-=======
->>>>>>> 75502519
 from .llama.config import LLaMAConfig
 from .llama.model import LLaMAForCausalLM, LLaMAModel
 from .mamba.model import MambaForCausalLM
@@ -83,185 +49,13 @@
 from .medusa.model import MedusaForCausalLm
 from .mllama.model import MLLaMAForCausalLM
 from .mmdit_sd3.model import SD3Transformer2DModel
-<<<<<<< HEAD
-<<<<<<< HEAD
-from .modeling_utils import PretrainedConfig, PretrainedModel, SpeculativeDecodingMode
-=======
 from .modeling_utils import (PretrainedConfig, PretrainedModel,
                              SpeculativeDecodingMode)
->>>>>>> upstream/main
-=======
-from .modeling_utils import (PretrainedConfig, PretrainedModel,
-                             SpeculativeDecodingMode)
->>>>>>> 75502519
 from .mpt.model import MPTForCausalLM, MPTModel
 from .multimodal_encoders.config import LlavaNextVisionConfig
 from .multimodal_encoders.model import LlavaNextVisionWrapper
 from .nemotron_nas.model import DeciLMForCausalLM
 from .opt.model import OPTForCausalLM, OPTModel
-<<<<<<< HEAD
-<<<<<<< HEAD
-from .phi.model import PhiForCausalLM, PhiModel
-from .phi3.model import Phi3ForCausalLM, Phi3Model
-from .qwen.model import QWenForCausalLM
-from .recurrentgemma.model import RecurrentGemmaForCausalLM
-from .redrafter.model import ReDrafterForCausalLM
-from .stdit.model import STDiT3Model
-
-__all__ = [
-    "BertModel",
-    "BertForQuestionAnswering",
-    "BertForSequenceClassification",
-    "RobertaModel",
-    "RobertaForQuestionAnswering",
-    "RobertaForSequenceClassification",
-    "BloomModel",
-    "BloomForCausalLM",
-    "CLIPVisionTransformer",
-    "DiT",
-    "SD3Transformer2DModel",
-    "STDiT3",
-    "DeepseekForCausalLM",
-    "FalconConfig",
-    "DeepseekV2ForCausalLM",
-    "FalconForCausalLM",
-    "FalconModel",
-    "GPTConfig",
-    "GPTModel",
-    "GPTForCausalLM",
-    "OPTForCausalLM",
-    "OPTModel",
-    "LLaMAConfig",
-    "LLaMAForCausalLM",
-    "LLaMAModel",
-    "LlavaNextVisionWrapper",
-    "LlavaNextVisionConfig",
-    "MedusaConfig",
-    "MedusaForCausalLm",
-    "ReDrafterForCausalLM",
-    "GPTJConfig",
-    "GPTJModel",
-    "GPTJForCausalLM",
-    "GPTNeoXModel",
-    "GPTNeoXForCausalLM",
-    "PhiModel",
-    "PhiConfig",
-    "Phi3Model",
-    "Phi3Config",
-    "PhiForCausalLM",
-    "Phi3ForCausalLM",
-    "ChatGLMConfig",
-    "ChatGLMForCausalLM",
-    "ChatGLMModel",
-    "BaichuanForCausalLM",
-    "QWenConfigQWenForCausalLM",
-    "QWenModel",
-    "EncoderModel",
-    "DecoderModel",
-    "PretrainedConfig",
-    "PretrainedModel",
-    "WhisperEncoder",
-    "MambaForCausalLM",
-    "MambaConfig",
-    "MPTForCausalLM",
-    "MPTModel",
-    "SkyworkForCausalLM",
-    "GemmaConfig",
-    "GemmaForCausalLM",
-    "DbrxConfig",
-    "DbrxForCausalLM",
-    "RecurrentGemmaForCausalLM",
-    "CogVLMConfig",
-    "CogVLMForCausalLM",
-    "EagleForCausalLM",
-    "SpeculativeDecodingMode",
-    "CohereForCausalLM",
-    "MLLaMAForCausalLM",
-    "HiggsAudioForCausalLM",
-]
-
-MODEL_MAP = {
-    "GPT2LMHeadModel": GPTForCausalLM,
-    "GPT2LMHeadCustomModel": GPTForCausalLM,
-    "GPTBigCodeForCausalLM": GPTForCausalLM,
-    "Starcoder2ForCausalLM": GPTForCausalLM,
-    "FuyuForCausalLM": GPTForCausalLM,
-    "Kosmos2ForConditionalGeneration": GPTForCausalLM,
-    "JAISLMHeadModel": GPTForCausalLM,
-    "GPTForCausalLM": GPTForCausalLM,
-    "NemotronForCausalLM": GPTForCausalLM,
-    "OPTForCausalLM": OPTForCausalLM,
-    "BloomForCausalLM": BloomForCausalLM,
-    "RWForCausalLM": FalconForCausalLM,
-    "FalconForCausalLM": FalconForCausalLM,
-    "PhiForCausalLM": PhiForCausalLM,
-    "Phi3ForCausalLM": Phi3ForCausalLM,
-    "Phi3VForCausalLM": Phi3ForCausalLM,
-    "Phi3SmallForCausalLM": Phi3ForCausalLM,
-    "PhiMoEForCausalLM": Phi3ForCausalLM,
-    "Phi4MMForCausalLM": Phi3ForCausalLM,
-    "MambaForCausalLM": MambaForCausalLM,
-    "GPTNeoXForCausalLM": GPTNeoXForCausalLM,
-    "GPTJForCausalLM": GPTJForCausalLM,
-    "MptForCausalLM": MPTForCausalLM,
-    "MPTForCausalLM": MPTForCausalLM,
-    "GLMModel": ChatGLMForCausalLM,
-    "ChatGLMModel": ChatGLMForCausalLM,
-    "ChatGLMForCausalLM": ChatGLMForCausalLM,
-    "ChatGLMForConditionalGeneration": ChatGLMForCausalLM,
-    "LlamaForCausalLM": LLaMAForCausalLM,
-    "LlavaLlamaModel": LLaMAForCausalLM,
-    "LlavaNextForConditionalGeneration": LlavaNextVisionWrapper,
-    "ExaoneForCausalLM": LLaMAForCausalLM,
-    "MistralForCausalLM": LLaMAForCausalLM,
-    "MixtralForCausalLM": LLaMAForCausalLM,
-    "ArcticForCausalLM": LLaMAForCausalLM,
-    "Grok1ModelForCausalLM": GrokForCausalLM,
-    "InternLMForCausalLM": LLaMAForCausalLM,
-    "InternLM2ForCausalLM": LLaMAForCausalLM,
-    "InternLMXComposer2ForCausalLM": LLaMAForCausalLM,
-    "GraniteForCausalLM": LLaMAForCausalLM,
-    "GraniteMoeForCausalLM": LLaMAForCausalLM,
-    "MedusaForCausalLM": MedusaForCausalLm,
-    "MedusaLlamaForCausalLM": MedusaForCausalLm,
-    "ReDrafterForCausalLM": ReDrafterForCausalLM,
-    "BaichuanForCausalLM": BaichuanForCausalLM,
-    "BaiChuanForCausalLM": BaichuanForCausalLM,
-    "SkyworkForCausalLM": LLaMAForCausalLM,
-    GEMMA_ARCHITECTURE: GemmaForCausalLM,
-    GEMMA2_ARCHITECTURE: GemmaForCausalLM,
-    GEMMA3_ARCHITECTURE: GemmaForCausalLM,
-    "HiggsAudioForCausalLM": HiggsAudioForCausalLM,
-    "QWenLMHeadModel": QWenForCausalLM,
-    "QWenForCausalLM": QWenForCausalLM,
-    "Qwen2ForCausalLM": QWenForCausalLM,
-    "Qwen2MoeForCausalLM": QWenForCausalLM,
-    "Qwen2ForSequenceClassification": QWenForCausalLM,
-    "Qwen2VLForConditionalGeneration": QWenForCausalLM,
-    "Qwen2VLModel": QWenForCausalLM,
-    "WhisperEncoder": WhisperEncoder,
-    "EncoderModel": EncoderModel,
-    "DecoderModel": DecoderModel,
-    "DbrxForCausalLM": DbrxForCausalLM,
-    "RecurrentGemmaForCausalLM": RecurrentGemmaForCausalLM,
-    "CogVLMForCausalLM": CogVLMForCausalLM,
-    "DiT": DiT,
-    "SD3Transformer2DModel": SD3Transformer2DModel,
-    "STDiT3": STDiT3Model,
-    "DeepseekForCausalLM": DeepseekForCausalLM,
-    "DeciLMForCausalLM": DeciLMForCausalLM,
-    "DeepseekV2ForCausalLM": DeepseekV2ForCausalLM,
-    "EagleForCausalLM": EagleForCausalLM,
-    "CohereForCausalLM": CohereForCausalLM,
-    "MLLaMAModel": MLLaMAForCausalLM,  # For modelopt
-    "MllamaForConditionalGeneration": MLLaMAForCausalLM,  # For mllama load by Auto
-    "BertForQuestionAnswering": BertForQuestionAnswering,
-    "BertForSequenceClassification": BertForSequenceClassification,
-    "BertModel": BertModel,
-    "RobertaModel": RobertaModel,
-    "RobertaForQuestionAnswering": RobertaForQuestionAnswering,
-    "RobertaForSequenceClassification": RobertaForSequenceClassification,
-=======
 from .phi3.model import Phi3ForCausalLM, Phi3Model
 from .phi.model import PhiForCausalLM, PhiModel
 from .qwen.model import QWenForCausalLM
@@ -270,16 +64,6 @@
 from .stdit.model import STDiT3Model
 
 __all__ = [
-=======
-from .phi3.model import Phi3ForCausalLM, Phi3Model
-from .phi.model import PhiForCausalLM, PhiModel
-from .qwen.model import QWenForCausalLM
-from .recurrentgemma.model import RecurrentGemmaForCausalLM
-from .redrafter.model import ReDrafterForLLaMALM, ReDrafterForQWenLM
-from .stdit.model import STDiT3Model
-
-__all__ = [
->>>>>>> 75502519
     'BertModel',
     'BertForQuestionAnswering',
     'BertForSequenceClassification',
@@ -436,8 +220,4 @@
     'RobertaModel': RobertaModel,
     'RobertaForQuestionAnswering': RobertaForQuestionAnswering,
     'RobertaForSequenceClassification': RobertaForSequenceClassification,
-<<<<<<< HEAD
->>>>>>> upstream/main
-=======
->>>>>>> 75502519
 }