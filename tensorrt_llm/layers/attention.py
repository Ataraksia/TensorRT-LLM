--- conflicted
+++ resolved
@@ -20,18 +20,8 @@
 import torch
 
 from .._common import default_net, precision
-<<<<<<< HEAD
-<<<<<<< HEAD
-from .._utils import (fp32_array, get_sm_version, int32_array, is_same_dtype,
-                      set_obj_attrs, trt_dtype_to_np, trt_dtype_to_str)
-=======
 from .._utils import (fp32_array, int32_array, is_same_dtype, set_obj_attrs,
                       trt_dtype_to_np, trt_dtype_to_str)
->>>>>>> upstream/main
-=======
-from .._utils import (fp32_array, int32_array, is_same_dtype, set_obj_attrs,
-                      trt_dtype_to_np, trt_dtype_to_str)
->>>>>>> 75502519
 
 # isort: off
 from ..functional import (
@@ -641,15 +631,7 @@
                 embed_positions, long_rope_embed_positions, \
                 (rotary_inv_freq, embed_positions_for_gpt_attention), \
                 (long_rope_rotary_inv_freq, long_rope_embed_positions_for_gpt_attention), mscale \
-<<<<<<< HEAD
-<<<<<<< HEAD
-                    = RopeEmbeddingUtils.create_sinusoidal_positions_long_rope(
-=======
                     = RopeEmbeddingUtils.create_sinusoidal_positions_long_rope_for_attention_plugin(
->>>>>>> upstream/main
-=======
-                    = RopeEmbeddingUtils.create_sinusoidal_positions_long_rope_for_attention_plugin(
->>>>>>> 75502519
                     max_position_embeddings,
                     original_max_position_embeddings, rotary_embedding_dim,
                     rotary_embedding_base, rope_scaling_short_factors,
@@ -1773,14 +1755,6 @@
         if default_net().plugin_config.bert_attention_plugin:
             # TRT plugin mode
             assert input_lengths is not None
-<<<<<<< HEAD
-<<<<<<< HEAD
-            assert get_sm_version() < 100 or get_sm_version() >= 120, \
-                "bert_attention_plugin does not support SM100"
-=======
->>>>>>> upstream/main
-=======
->>>>>>> 75502519
             context = bert_attention(
                 qkv,
                 input_lengths,
