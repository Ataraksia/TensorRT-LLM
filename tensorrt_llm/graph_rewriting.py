--- conflicted
+++ resolved
@@ -148,16 +148,7 @@
     }
 
     if trt_gte(10, 8):
-<<<<<<< HEAD
-<<<<<<< HEAD
-        TRT_LAYER_TYPE_TO_LAYER[
-            trt.LayerType.DYNAMIC_QUANTIZE] = trt.IQuantizeLayer
-=======
         TRT_LAYER_TYPE_TO_LAYER[trt.LayerType.DYNAMIC_QUANTIZE] = trt.IQuantizeLayer
->>>>>>> upstream/main
-=======
-        TRT_LAYER_TYPE_TO_LAYER[trt.LayerType.DYNAMIC_QUANTIZE] = trt.IQuantizeLayer
->>>>>>> 75502519
 
     def as_layer(self) -> Any:
         """Convert to a actual TensorRT layer object.
@@ -205,34 +196,13 @@
     ):
         """Constructor.
 
-<<<<<<< HEAD
-<<<<<<< HEAD
-    def __init__(self,
-                 name: str,
-                 root_layer: Optional[Set[trt.LayerType]] = None,
-                 separate_match_rewrite=False):
-        '''
         Parameters:
             name: the name of the rewrite pattern
-            root_layer: the root layer types to start the pattern matching, if not provided, the pattern will traverse all the layers in the graph.
-            separate_match_rewrite: if set to True, the pattern should override match() and rewrite() separately, otherwise, the pattern should override match_and_rewrite()
-        '''
-=======
-        Parameters:
-            name: the name of the rewrite pattern
-=======
-        Parameters:
-            name: the name of the rewrite pattern
->>>>>>> 75502519
             root_layer: the root layer types to start the pattern matching, if not provided, the pattern
                 will traverse all the layers in the graph.
             separate_match_rewrite: if set to True, the pattern should override match() and rewrite()
                 separately, otherwise, the pattern should override match_and_rewrite()
         """
-<<<<<<< HEAD
->>>>>>> upstream/main
-=======
->>>>>>> 75502519
         super().__init__(name)
         self.root_layer = root_layer
         self._separate_match_rewrite = separate_match_rewrite
@@ -277,17 +247,8 @@
 class RewritePatternManager(_PatternManager):
     def rewrite(self, net: Network, args=None):
         modified = True
-<<<<<<< HEAD
-<<<<<<< HEAD
-        # TODO: we can optimize this by asking TRT to expose a graph iterator consistent even after the graph is modified
-=======
         # TODO: we can optimize this by asking TRT to expose a graph iterator consistent even after
         # the graph is modified.
->>>>>>> upstream/main
-=======
-        # TODO: we can optimize this by asking TRT to expose a graph iterator consistent even after
-        # the graph is modified.
->>>>>>> 75502519
         while modified:
             modified = False
             # Since the graph iterator is hold by the underlying INetwork, we can only rebuild the
@@ -406,28 +367,11 @@
         return self.raw_inputs[name]
 
     def clone_inputs(self):
-<<<<<<< HEAD
-<<<<<<< HEAD
-        '''
-        Get a shallow copy of the inputs.
-        '''
-        return copy(self.raw_inputs)
-
-    def replace_input_with(self, src, dst):
-        '''
-        Replace the input `src` with the input `dst` in the raw_inputs.
-=======
-=======
->>>>>>> 75502519
         """Get a shallow copy of the inputs."""
         return copy(self.raw_inputs)
 
     def replace_input_with(self, src, dst):
         """Replace the input `src` with the input `dst` in the raw_inputs.
-<<<<<<< HEAD
->>>>>>> upstream/main
-=======
->>>>>>> 75502519
 
         src: Tensor
         dst: Tensor
@@ -448,16 +392,7 @@
         replace(self.raw_inputs)
 
     def replace_outputs_uses_with(self, net: Network, new_outs: List[Any]):
-<<<<<<< HEAD
-<<<<<<< HEAD
-        '''
-        Replace the output users with the new outputs.
-=======
         """Replace the output users with the new outputs.
->>>>>>> upstream/main
-=======
-        """Replace the output users with the new outputs.
->>>>>>> 75502519
 
         new_outs: List[Tensor], the new outputs to replace with
         """
@@ -472,15 +407,7 @@
 
         def _swap_tensor_info(new, deprecated):
             name = deprecated.trt_tensor.name
-<<<<<<< HEAD
-<<<<<<< HEAD
-            deprecated.trt_tensor.name = name + '_deprecated'
-=======
             deprecated.trt_tensor.name = name + "_deprecated"
->>>>>>> upstream/main
-=======
-            deprecated.trt_tensor.name = name + "_deprecated"
->>>>>>> 75502519
             from .functional import cast
 
             new = cast(new, deprecated.dtype)
@@ -609,19 +536,9 @@
     def __exit__(self, exc_type, exc_val, exc_tb):
         FLayerInfoMemo.cur_flayer = None
         if exc_type is None:
-<<<<<<< HEAD
-<<<<<<< HEAD
-            assert self.layer.layer_name != "", f"FLayer {self.layer.layer_kind} without a plugin name detected"
-=======
             assert self.layer.layer_name != "", (
                 f"FLayer {self.layer.layer_kind} without a plugin name detected"
             )
->>>>>>> upstream/main
-=======
-            assert self.layer.layer_name != "", (
-                f"FLayer {self.layer.layer_kind} without a plugin name detected"
-            )
->>>>>>> 75502519
             FLayerInfoMemo.instance().add(self.layer.layer_name, self.layer)
 
 
@@ -645,16 +562,7 @@
 
 class FuseAttentionWithBiasPass(PatternRewriter):
     def __init__(self):
-<<<<<<< HEAD
-<<<<<<< HEAD
-        super().__init__(name="fuse_attention_with_bias",
-                         separate_match_rewrite=False)
-=======
         super().__init__(name="fuse_attention_with_bias", separate_match_rewrite=False)
->>>>>>> upstream/main
-=======
-        super().__init__(name="fuse_attention_with_bias", separate_match_rewrite=False)
->>>>>>> 75502519
 
     @staticmethod
     def is_attention_plugin(layer: Layer) -> bool:
@@ -708,19 +616,8 @@
             if not self.is_attention_plugin(layer):
                 return False
             plugin_flayer = FLayerInfoMemo.instance().get(layer.name)
-<<<<<<< HEAD
-<<<<<<< HEAD
-            input = plugin_flayer.raw_inputs['qkv']
-            if input is None or isinstance(input, list) or len(
-                    list(input.get_users())) != 1:
-=======
             input = plugin_flayer.raw_inputs["qkv"]
             if input is None or isinstance(input, list) or len(list(input.get_users())) != 1:
->>>>>>> upstream/main
-=======
-            input = plugin_flayer.raw_inputs["qkv"]
-            if input is None or isinstance(input, list) or len(list(input.get_users())) != 1:
->>>>>>> 75502519
                 return False
             parent_layer = input.get_parent()
             if not self.is_elementwise_sum(parent_layer):
@@ -730,18 +627,8 @@
                 return False
             if plugin_flayer.raw_inputs["qkv_bias"] is not None:
                 return False
-<<<<<<< HEAD
-<<<<<<< HEAD
-            plugin_flayer.raw_inputs['qkv'] = eltwise_mutable_inputs[0]
-            plugin_flayer.raw_inputs['qkv_bias'] = eltwise_const_inputs[0]
-=======
             plugin_flayer.raw_inputs["qkv"] = eltwise_mutable_inputs[0]
             plugin_flayer.raw_inputs["qkv_bias"] = eltwise_const_inputs[0]
->>>>>>> upstream/main
-=======
-            plugin_flayer.raw_inputs["qkv"] = eltwise_mutable_inputs[0]
-            plugin_flayer.raw_inputs["qkv_bias"] = eltwise_const_inputs[0]
->>>>>>> 75502519
             from .functional import gpt_attention
 
             new_outputs = gpt_attention(**plugin_flayer.raw_inputs)
