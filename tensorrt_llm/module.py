# SPDX-FileCopyrightText: Copyright (c) 2022-2024 NVIDIA CORPORATION & AFFILIATES. All rights reserved.
# SPDX-License-Identifier: Apache-2.0
#
# Licensed under the Apache License, Version 2.0 (the "License");
# you may not use this file except in compliance with the License.
# You may obtain a copy of the License at
#
# http://www.apache.org/licenses/LICENSE-2.0
#
# Unless required by applicable law or agreed to in writing, software
# distributed under the License is distributed on an "AS IS" BASIS,
# WITHOUT WARRANTIES OR CONDITIONS OF ANY KIND, either express or implied.
# See the License for the specific language governing permissions and
# limitations under the License.
import operator

from ._common import default_net
from .logger import logger


def _addindent(s_, numSpaces):
<<<<<<< HEAD
<<<<<<< HEAD
    s = s_.split('\n')
=======
    s = s_.split("\n")
>>>>>>> upstream/main
=======
    s = s_.split("\n")
>>>>>>> 75502519
    # don't do anything for single-line stuff
    if len(s) == 1:
        return s_
    first = s.pop(0)
<<<<<<< HEAD
<<<<<<< HEAD
    s = [(numSpaces * ' ') + line for line in s]
    s = '\n'.join(s)
    s = first + '\n' + s
=======
    s = [(numSpaces * " ") + line for line in s]
    s = "\n".join(s)
    s = first + "\n" + s
>>>>>>> upstream/main
=======
    s = [(numSpaces * " ") + line for line in s]
    s = "\n".join(s)
    s = first + "\n" + s
>>>>>>> 75502519
    return s


class Module(object):
    def __init__(self) -> None:
        self._modules = {}
        self._parameters = {}
        self._network_outputs = {}

    def forward(self, *args, **kwargs):
        raise NotImplementedError

    def __call__(self, *args, **kwargs):
        current_net = default_net()
        if not current_net._module_call_stack.module_names_set():
            logger.debug("Initializing top level module")
            current_net._module_call_stack.set_module_names(self)
        unique_name = current_net._module_call_stack.get_mod_name(self)
        with current_net._module_call_stack.call_stack_mgr() as stack:
            stack.append(unique_name)
            start_layer_idx = current_net.trt_network.num_layers
            output = self.forward(*args, **kwargs)
            end_layer_idx = current_net.trt_network.num_layers
            current_net._module_call_stack.set_layer_range(
<<<<<<< HEAD
<<<<<<< HEAD
                self, range(start_layer_idx, end_layer_idx))
            return output

    def __getattr__(self, name):
        parameters = self.__dict__.get('_parameters')
        if parameters is not None and name in parameters:
            return parameters[name]

        modules = self.__dict__.get('_modules')
=======
                self, range(start_layer_idx, end_layer_idx)
            )
            return output

    def __getattr__(self, name):
        parameters = self.__dict__.get("_parameters")
        if parameters is not None and name in parameters:
            return parameters[name]

        modules = self.__dict__.get("_modules")
>>>>>>> upstream/main
=======
                self, range(start_layer_idx, end_layer_idx)
            )
            return output

    def __getattr__(self, name):
        parameters = self.__dict__.get("_parameters")
        if parameters is not None and name in parameters:
            return parameters[name]

        modules = self.__dict__.get("_modules")
>>>>>>> 75502519
        if modules is not None and name in modules:
            return modules[name]

        raise AttributeError("'{}' object has no attribute '{}'".format(type(self).__name__, name))

    def __setattr__(self, name, value) -> None:
        from .parameter import Parameter

        # Improved module setattr to handle one edge case:
        # attribute could be first set to None and later reset to Parameter / Module class

        try:
            super().__getattribute__(name)

        except AttributeError:
            # if base class doesn't have the attribute, no matter we init or reset:
            # - keep Parameter and Module attrs in this Module class
            # - leave all other attrs in base class
            if isinstance(value, Parameter):
<<<<<<< HEAD
<<<<<<< HEAD
                self.__dict__.get('_parameters')[name] = value
            elif isinstance(value, Module):
                self.__dict__.get('_modules')[name] = value
=======
                self.__dict__.get("_parameters")[name] = value
            elif isinstance(value, Module):
                self.__dict__.get("_modules")[name] = value
>>>>>>> 75502519
            else:
                super().__setattr__(name, value)

        else:
            # if base class has the attribute, reset as follows:
            # - when reset as Parameter or Module attr, remove from base & add to this Module class
            # - other types reset and remain in base class
            if isinstance(value, Parameter):
                super().__delattr__(name)
<<<<<<< HEAD
                self.__dict__.get('_parameters')[name] = value
            elif isinstance(value, Module):
                super().__delattr__(name)
                self.__dict__.get('_modules')[name] = value
=======
                self.__dict__.get("_parameters")[name] = value
            elif isinstance(value, Module):
                self.__dict__.get("_modules")[name] = value
>>>>>>> upstream/main
            else:
                super().__setattr__(name, value)

        else:
            # if base class has the attribute, reset as follows:
            # - when reset as Parameter or Module attr, remove from base & add to this Module class
            # - other types reset and remain in base class
            if isinstance(value, Parameter):
                super().__delattr__(name)
                self.__dict__.get("_parameters")[name] = value
            elif isinstance(value, Module):
                super().__delattr__(name)
                self.__dict__.get("_modules")[name] = value
            else:
                super().__setattr__(name, value)

=======
                self.__dict__.get("_parameters")[name] = value
            elif isinstance(value, Module):
                super().__delattr__(name)
                self.__dict__.get("_modules")[name] = value
            else:
                super().__setattr__(name, value)

>>>>>>> 75502519
    def named_modules(self, memo=None, prefix="", remove_duplicate=True):
        if memo is None:
            memo = set()
        if self not in memo:
            if remove_duplicate:
                memo.add(self)
            yield prefix, self
            for name, module in self._modules.items():
                if module is None:
                    continue
                submodule_prefix = prefix + ("." if prefix else "") + name
                for m in module.named_modules(memo, submodule_prefix, remove_duplicate):
                    yield m

    def named_modules_with_parent(self, memo=None, prefix="", parent=None, remove_duplicate=True):
        if memo is None:
            memo = set()
        if self not in memo:
            if remove_duplicate:
                memo.add(self)
            yield prefix, self, parent

            if parent:
                # Use the up-to-date module from the parent, to allow replacing
                # layers while iterating this generator.
                module_name = prefix.rsplit(".", 1)[-1]
                module = getattr(parent, module_name)
                if module is None:
                    return
            else:
                module = self

            for child_name, child_module in module._modules.items():
                if child_module is None:
                    continue
                submodule_prefix = prefix + ("." if prefix else "") + child_name
                for m in child_module.named_modules_with_parent(
                    memo, submodule_prefix, module, remove_duplicate
                ):
<<<<<<< HEAD
                    yield m

    def named_modules_with_parent(self,
                                  memo=None,
                                  prefix='',
                                  parent=None,
                                  remove_duplicate=True):
        if memo is None:
            memo = set()
        if self not in memo:
            if remove_duplicate:
                memo.add(self)
            yield prefix, self, parent

            if parent:
                # Use the up-to-date module from the parent, to allow replacing
                # layers while iterating this generator.
                module_name = prefix.rsplit('.', 1)[-1]
                module = getattr(parent, module_name)
                if module is None:
                    return
            else:
                module = self

            for child_name, child_module in module._modules.items():
                if child_module is None:
                    continue
                submodule_prefix = prefix + ('.' if prefix else '') + child_name
                for m in child_module.named_modules_with_parent(
                        memo, submodule_prefix, module, remove_duplicate):
=======
>>>>>>> 75502519
                    yield m

    def named_children(self):
        memo = set()
        for name, module in self._modules.items():
            if module is not None and module not in memo:
                memo.add(module)
                yield name, module

    def _named_members(self, get_members_fn, prefix="", recurse=True):
        memo = set()
        modules = self.named_modules(prefix=prefix) if recurse else [(prefix, self)]
        for module_prefix, module in modules:
            members = get_members_fn(module)
            for k, v in members:
                if v is None or v in memo:
                    continue
                memo.add(v)
                name = module_prefix + ("." if module_prefix else "") + k
                yield name, v

    def parameters(self, recurse=True):
        for name, param in self.named_parameters():
            yield param

    def named_parameters(self, prefix="", recurse=True):
        gen = self._named_members(
            lambda module: module._parameters.items(), prefix=prefix, recurse=recurse
        )
        for elem in gen:
            yield elem

    def children(self):
        for _, module in self.named_children():
            yield module

    def apply(self, fn):
        for module in self.children():
            module.apply(fn)
        fn(self)
        return self

    def _get_name(self):
        return self.__class__.__name__

    def register_parameter(self, name, param):
        if param is None:
            self._parameters[name] = None
        else:
            self._parameters[name] = param

    def register_network_output(self, name, value):
        self._network_outputs[name] = value

    def named_network_outputs(self):
        for name, module in self.named_modules():
            for n, output in module._network_outputs.items():
                yield name + ("." if name else "") + n, output

    def update_parameters(self, torch_module):
        m = {k: v for k, v in self.named_parameters()}
        tm = {k: v for k, v in torch_module.named_parameters()}

        assert sorted(m.keys()) == sorted(tm.keys()), (
            "The parameter names of the tensorrt-llm module must be the same with the torch module"
        )

        for k, v in self.named_parameters():
            v.value = tm[k].detach().cpu().numpy()

    def _get_name(self):
        return self.__class__.__name__
<<<<<<< HEAD

    def __repr__(self):
        # We treat the extra repr like the sub-module, one item per line
        child_lines = []
        for key, module in self._modules.items():
            mod_str = repr(module)
            mod_str = _addindent(mod_str, 2)
<<<<<<< HEAD
            child_lines.append('(' + key + '): ' + mod_str)
        main_str = self._get_name() + '('
        if child_lines:
            # simple one-liner info, which most builtin Modules will use
            main_str += '\n  ' + '\n  '.join(child_lines) + '\n'
        main_str += ')'
=======
            child_lines.append("(" + key + "): " + mod_str)
        main_str = self._get_name() + "("
        if child_lines:
            # simple one-liner info, which most builtin Modules will use
            main_str += "\n  " + "\n  ".join(child_lines) + "\n"
        main_str += ")"
>>>>>>> upstream/main
        return main_str


=======

    def __repr__(self):
        # We treat the extra repr like the sub-module, one item per line
        child_lines = []
        for key, module in self._modules.items():
            mod_str = repr(module)
            mod_str = _addindent(mod_str, 2)
            child_lines.append("(" + key + "): " + mod_str)
        main_str = self._get_name() + "("
        if child_lines:
            # simple one-liner info, which most builtin Modules will use
            main_str += "\n  " + "\n  ".join(child_lines) + "\n"
        main_str += ")"
        return main_str


>>>>>>> 75502519
class ModuleList(Module):
    def __init__(self, modules) -> None:
        super(ModuleList, self).__init__()
        offset = len(self)
        for i, module in enumerate(modules):
            self._modules[str(offset + i)] = module

    def _get_abs_string_index(self, idx):
        """Get the absolute index for the list of modules."""
        idx = operator.index(idx)
        if not (-len(self) <= idx < len(self)):
            raise IndexError("index {} is out of range".format(idx))
        if idx < 0:
            idx += len(self)
        return str(idx)

    def __getitem__(self, idx):
        if isinstance(idx, slice):
            return self.__class__(list(self._modules.values())[idx])
        else:
            return self._modules[self._get_abs_string_index(idx)]

    def __setitem__(self, idx, module) -> None:
        idx = self._get_abs_string_index(idx)
        return setattr(self, str(idx), module)

    def __len__(self):
        return len(self._modules)

    def __repr__(self):
        """Return a custom repr for ModuleList that compresses repeated module representations."""
        list_of_reprs = [repr(item) for item in self]
        if len(list_of_reprs) == 0:
            return self._get_name() + "()"

        start_end_indices = [[0, 0]]
        repeated_blocks = [list_of_reprs[0]]
        for i, r in enumerate(list_of_reprs[1:], 1):
            if r == repeated_blocks[-1]:
                start_end_indices[-1][1] += 1
                continue

            start_end_indices.append([i, i])
            repeated_blocks.append(r)

        lines = []
        main_str = self._get_name() + "("
        for (start_id, end_id), b in zip(start_end_indices, repeated_blocks):
            local_repr = f"({start_id}): {b}"  # default repr

            if start_id != end_id:
                n = end_id - start_id + 1
                local_repr = f"({start_id}-{end_id}): {n} x {b}"

            local_repr = _addindent(local_repr, 2)
            lines.append(local_repr)

        main_str += "\n  " + "\n  ".join(lines) + "\n"
        main_str += ")"
        return main_str<|MERGE_RESOLUTION|>--- conflicted
+++ resolved
@@ -19,34 +19,14 @@
 
 
 def _addindent(s_, numSpaces):
-<<<<<<< HEAD
-<<<<<<< HEAD
-    s = s_.split('\n')
-=======
     s = s_.split("\n")
->>>>>>> upstream/main
-=======
-    s = s_.split("\n")
->>>>>>> 75502519
     # don't do anything for single-line stuff
     if len(s) == 1:
         return s_
     first = s.pop(0)
-<<<<<<< HEAD
-<<<<<<< HEAD
-    s = [(numSpaces * ' ') + line for line in s]
-    s = '\n'.join(s)
-    s = first + '\n' + s
-=======
     s = [(numSpaces * " ") + line for line in s]
     s = "\n".join(s)
     s = first + "\n" + s
->>>>>>> upstream/main
-=======
-    s = [(numSpaces * " ") + line for line in s]
-    s = "\n".join(s)
-    s = first + "\n" + s
->>>>>>> 75502519
     return s
 
 
@@ -71,18 +51,6 @@
             output = self.forward(*args, **kwargs)
             end_layer_idx = current_net.trt_network.num_layers
             current_net._module_call_stack.set_layer_range(
-<<<<<<< HEAD
-<<<<<<< HEAD
-                self, range(start_layer_idx, end_layer_idx))
-            return output
-
-    def __getattr__(self, name):
-        parameters = self.__dict__.get('_parameters')
-        if parameters is not None and name in parameters:
-            return parameters[name]
-
-        modules = self.__dict__.get('_modules')
-=======
                 self, range(start_layer_idx, end_layer_idx)
             )
             return output
@@ -93,19 +61,6 @@
             return parameters[name]
 
         modules = self.__dict__.get("_modules")
->>>>>>> upstream/main
-=======
-                self, range(start_layer_idx, end_layer_idx)
-            )
-            return output
-
-    def __getattr__(self, name):
-        parameters = self.__dict__.get("_parameters")
-        if parameters is not None and name in parameters:
-            return parameters[name]
-
-        modules = self.__dict__.get("_modules")
->>>>>>> 75502519
         if modules is not None and name in modules:
             return modules[name]
 
@@ -125,35 +80,9 @@
             # - keep Parameter and Module attrs in this Module class
             # - leave all other attrs in base class
             if isinstance(value, Parameter):
-<<<<<<< HEAD
-<<<<<<< HEAD
-                self.__dict__.get('_parameters')[name] = value
-            elif isinstance(value, Module):
-                self.__dict__.get('_modules')[name] = value
-=======
                 self.__dict__.get("_parameters")[name] = value
             elif isinstance(value, Module):
                 self.__dict__.get("_modules")[name] = value
->>>>>>> 75502519
-            else:
-                super().__setattr__(name, value)
-
-        else:
-            # if base class has the attribute, reset as follows:
-            # - when reset as Parameter or Module attr, remove from base & add to this Module class
-            # - other types reset and remain in base class
-            if isinstance(value, Parameter):
-                super().__delattr__(name)
-<<<<<<< HEAD
-                self.__dict__.get('_parameters')[name] = value
-            elif isinstance(value, Module):
-                super().__delattr__(name)
-                self.__dict__.get('_modules')[name] = value
-=======
-                self.__dict__.get("_parameters")[name] = value
-            elif isinstance(value, Module):
-                self.__dict__.get("_modules")[name] = value
->>>>>>> upstream/main
             else:
                 super().__setattr__(name, value)
 
@@ -170,15 +99,6 @@
             else:
                 super().__setattr__(name, value)
 
-=======
-                self.__dict__.get("_parameters")[name] = value
-            elif isinstance(value, Module):
-                super().__delattr__(name)
-                self.__dict__.get("_modules")[name] = value
-            else:
-                super().__setattr__(name, value)
-
->>>>>>> 75502519
     def named_modules(self, memo=None, prefix="", remove_duplicate=True):
         if memo is None:
             memo = set()
@@ -218,39 +138,6 @@
                 for m in child_module.named_modules_with_parent(
                     memo, submodule_prefix, module, remove_duplicate
                 ):
-<<<<<<< HEAD
-                    yield m
-
-    def named_modules_with_parent(self,
-                                  memo=None,
-                                  prefix='',
-                                  parent=None,
-                                  remove_duplicate=True):
-        if memo is None:
-            memo = set()
-        if self not in memo:
-            if remove_duplicate:
-                memo.add(self)
-            yield prefix, self, parent
-
-            if parent:
-                # Use the up-to-date module from the parent, to allow replacing
-                # layers while iterating this generator.
-                module_name = prefix.rsplit('.', 1)[-1]
-                module = getattr(parent, module_name)
-                if module is None:
-                    return
-            else:
-                module = self
-
-            for child_name, child_module in module._modules.items():
-                if child_module is None:
-                    continue
-                submodule_prefix = prefix + ('.' if prefix else '') + child_name
-                for m in child_module.named_modules_with_parent(
-                        memo, submodule_prefix, module, remove_duplicate):
-=======
->>>>>>> 75502519
                     yield m
 
     def named_children(self):
@@ -323,33 +210,6 @@
 
     def _get_name(self):
         return self.__class__.__name__
-<<<<<<< HEAD
-
-    def __repr__(self):
-        # We treat the extra repr like the sub-module, one item per line
-        child_lines = []
-        for key, module in self._modules.items():
-            mod_str = repr(module)
-            mod_str = _addindent(mod_str, 2)
-<<<<<<< HEAD
-            child_lines.append('(' + key + '): ' + mod_str)
-        main_str = self._get_name() + '('
-        if child_lines:
-            # simple one-liner info, which most builtin Modules will use
-            main_str += '\n  ' + '\n  '.join(child_lines) + '\n'
-        main_str += ')'
-=======
-            child_lines.append("(" + key + "): " + mod_str)
-        main_str = self._get_name() + "("
-        if child_lines:
-            # simple one-liner info, which most builtin Modules will use
-            main_str += "\n  " + "\n  ".join(child_lines) + "\n"
-        main_str += ")"
->>>>>>> upstream/main
-        return main_str
-
-
-=======
 
     def __repr__(self):
         # We treat the extra repr like the sub-module, one item per line
@@ -366,7 +226,6 @@
         return main_str
 
 
->>>>>>> 75502519
 class ModuleList(Module):
     def __init__(self, modules) -> None:
         super(ModuleList, self).__init__()
