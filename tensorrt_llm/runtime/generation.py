--- conflicted
+++ resolved
@@ -24,20 +24,7 @@
 from typing import Dict, Iterable, List, Optional, Sequence, Set, Union
 
 import numpy as np
-<<<<<<< HEAD
-<<<<<<< HEAD
-
-# isort: off
-import torch
-import tensorrt as trt
-# isort: on
-from cuda import cudart
-
-=======
-
-=======
-
->>>>>>> 75502519
+
 # isort: off
 import torch
 import tensorrt as trt
@@ -47,10 +34,6 @@
 except ImportError:
     from cuda import cudart
 
-<<<<<<< HEAD
->>>>>>> upstream/main
-=======
->>>>>>> 75502519
 from tensorrt_llm.runtime.memory_pools.memory_pools_allocator import \
     MemoryPoolsAllocator
 from tensorrt_llm.runtime.memory_pools.pools_kv_cache_manager import \
@@ -1066,7 +1049,6 @@
                 'encoder_input_lengths',
                 'encoder_max_input_length',
                 'cross_kv_cache_gen',
-<<<<<<< HEAD
             ]
             if model_config.skip_cross_attn_blocks:
                 expected_tensor_names += ['skip_cross_attn_blocks']
@@ -1096,45 +1078,7 @@
                 'spec_decoding_generation_lengths',
                 'spec_decoding_position_offsets', 'spec_decoding_packed_mask',
                 'spec_decoding_use', 'medusa_logits'
-=======
->>>>>>> 75502519
             ]
-            if model_config.skip_cross_attn_blocks:
-                expected_tensor_names += ['skip_cross_attn_blocks']
-            self.skip_cross_kv = model_config.skip_cross_kv
-            if self.skip_cross_kv:
-                expected_tensor_names += ['cross_kv_reuse']
-
-        if self.mapping.tp_size > 1:
-            expected_tensor_names += ['all_reduce_workspace']
-
-        self.lora_target_modules = model_config.lora_target_modules
-        self.missing_qkv_modules = LoraManager.get_missing_qkv_modules(
-            self.lora_target_modules)
-        if model_config.lora_plugin:
-            for lora_module in (self.lora_target_modules +
-                                self.missing_qkv_modules):
-                for i in range(self.first_layer, self.last_layer):
-                    expected_tensor_names += [
-                        f'{lora_module}_lora_ranks_{i}',
-                        f'{lora_module}_lora_weights_pointers_{i}'
-                    ]
-            if self.cross_attention and self.remove_input_padding:
-                expected_tensor_names += ['host_encoder_input_lengths']
-
-        if model_config.num_medusa_heads > 0:
-            expected_tensor_names += [
-                'spec_decoding_generation_lengths',
-                'spec_decoding_position_offsets', 'spec_decoding_packed_mask',
-                'spec_decoding_use', 'medusa_logits'
-            ]
-
-        if self.is_redrafter_mode:
-            expected_tensor_names += get_redrafter_tensor_names()
-
-        # language adapter
-        if model_config.language_adapter_config:
-            expected_tensor_names += ['language_adapter_routings']
 
         if self.is_redrafter_mode:
             expected_tensor_names += get_redrafter_tensor_names()
@@ -2561,7 +2505,6 @@
 
         def sym(x, name):
             return RuntimeTensor.from_torch(name, x)
-<<<<<<< HEAD
 
         def add_tensor(x, name):
             return tensors.update({name: sym(x, name)})
@@ -2599,45 +2542,6 @@
         else:
             add_tensor(hidden_states_input, 'hidden_states_output')
 
-=======
-
-        def add_tensor(x, name):
-            return tensors.update({name: sym(x, name)})
-
-        def add_tensor_with_shape(x, name, shape):
-            return tensors.update(
-                {name: RuntimeTensor.from_torch(name, x, override_shape=shape)})
-
-        context_lengths_local = context_lengths.clone()
-        host_context_lengths_local = host_context_lengths.clone()
-        if self.has_attn_layers:
-            if self.use_gpt_attention_plugin:
-                add_tensor(context_lengths_local, 'context_lengths')
-                assert host_runtime_perf_knobs != None, "gpt_attention_plugin needs to set host_runtime_perf_knobs"
-                add_tensor(host_runtime_perf_knobs, 'host_runtime_perf_knobs')
-                add_tensor(host_context_progress, 'host_context_progress')
-            add_tensor(cache_indirection, 'cache_indirection')
-            if self.has_position_embedding:
-                add_tensor(position_ids, 'position_ids')
-
-        if self.mapping.has_pp():
-            hidden_size = self.hidden_size * self.mapping.tp_size
-            shape = (batch_size * beam_width,
-                     hidden_size) if self.remove_input_padding else (
-                         batch_size * beam_width, 1, hidden_size)
-            hidden_states_input = hidden_states_input.resize_(*shape)
-
-        if self.mapping.is_last_pp_rank():
-            add_tensor(self.buffer['logits'], 'logits')
-            if self.is_medusa_mode:
-                add_tensor(self.buffer['medusa_logits'], 'medusa_logits')
-
-            if not self.gather_context_logits or self.has_rnn_layers:
-                add_tensor(last_token_ids, 'last_token_ids')
-        else:
-            add_tensor(hidden_states_input, 'hidden_states_output')
-
->>>>>>> 75502519
         if self.mapping.is_first_pp_rank():
             if self.is_redrafter_mode:
                 input_ids_shape = (self.host_total_gen_token, )
@@ -2994,17 +2898,10 @@
                 position_ids.masked_fill_(attention_mask == 0, 1)
                 position_ids = position_ids.int()
                 ret['attention_mask'] = attention_mask
-<<<<<<< HEAD
 
         if self.has_position_embedding and self.has_attn_layers:
             ret['position_ids'] = position_ids
 
-=======
-
-        if self.has_position_embedding and self.has_attn_layers:
-            ret['position_ids'] = position_ids
-
->>>>>>> 75502519
         if self.is_redrafter_mode:
             self.buffer['position_ids_base'] = context_lengths.clone()
             # NOTE: Generate random tensors using torch
@@ -3781,7 +3678,6 @@
                 num_beams=beam_width,
                 attention_mask=attention_mask,
             )
-<<<<<<< HEAD
 
             if position_ids_raw is None:
                 position_ids = model_inputs.get('position_ids', None)
@@ -4171,397 +4067,6 @@
                     final_output_ids = self.finalize_decoder(
                         context_lengths, batch_size, beam_width, scfg)
 
-=======
-
-            if position_ids_raw is None:
-                position_ids = model_inputs.get('position_ids', None)
-            else:
-                position_ids = torch.cat(
-                    [p[-1:] + step + 1 for p in position_ids_raw], dim=0)
-                if not self.remove_input_padding:
-                    position_ids = torch.unsqueeze(position_ids, 1)
-            last_token_ids = model_inputs.get('last_token_ids')
-            attention_mask = model_inputs.get('attention_mask', None)
-            gen_runtime_perf_knobs = model_inputs.get('host_runtime_perf_knobs',
-                                                      None)
-            host_context_progress = torch.tensor([0], dtype=torch.int64)
-
-            # Prepare for the next step, and always allocate 1 token slot.
-            if self.paged_kv_cache and self.has_attn_layers:
-                # Iterate to the next step in KV cache manager.
-                # Increase number of tokens for all unfinished sequences.
-                # And allocate new blocks if needed.
-                # We set this to False for all sequences, since we use only length criterion to stop now
-                # OPTIMIZE: find a better of adding multiple tokens for paged kv cache.
-                torch.cuda.nvtx.range_push("paged_kv_alloc")
-                if self.is_redrafter_mode and self.max_draft_tokens > 0:
-                    add_token_count = (self.max_draft_tokens +
-                                       1) * 2 if step == 0 else torch.max(
-                                           self.accept_lengths).item()
-                    assert add_token_count > 0
-                    for _ in range(add_token_count):
-                        self.pools_kv_cache_manager.step([False] * batch_size)
-                if self.is_medusa_mode and self.num_draft_tokens > 0:
-                    # Allocate kv cache token slots for next step.
-                    # Make sure there are always > (num_draft_tokens + 1) free token slots.
-                    # Allocate (num_draft_tokens + 1) * 2 for safety as we don't know the current step or next step's accepted lengths.
-                    add_token_count = (self.num_draft_tokens +
-                                       1) * 2 if step == 0 else torch.max(
-                                           self.accept_lengths).item()
-                    assert add_token_count > 0
-                    for _ in range(add_token_count):
-                        self.pools_kv_cache_manager.step([False] * batch_size)
-                else:
-                    self.pools_kv_cache_manager.step([False] * batch_size)
-                torch.cuda.nvtx.range_pop()
-                torch.cuda.nvtx.range_push("paged_kv_post_alloc")
-                host_kv_cache_block_offsets = self.pools_kv_cache_manager.get_block_offsets(
-                    beam_width)
-                kv_cache_block_offsets = host_kv_cache_block_offsets.to('cuda')
-                if self.cross_attention:
-                    host_cross_kv_cache_block_offsets = self.cross_pools_kv_cache_manager.get_block_offsets(
-                        beam_width)
-                    cross_kv_cache_block_offsets = host_cross_kv_cache_block_offsets.to(
-                        'cuda')
-                torch.cuda.nvtx.range_pop()
-
-            next_context = self.runtime.context_1 if step % 2 else self.runtime.context_0
-            cross_attention_mask_step = None
-            if cross_attention_mask_for_gen is not None:
-                # cross_attention_mask_for_gen shape [batch_size, max_output_length, max_encoder_input_length]
-                decode_step = step
-                if decode_step == 0:
-                    decode_step += 1
-                if self.use_gpt_attention_plugin:
-                    cross_attention_mask_step = cross_attention_mask_for_gen[:, (
-                        decode_step - 1), :]
-                else:
-                    cross_attention_mask_step = cross_attention_mask_for_gen[:, (
-                        decode_step - 1):decode_step, :]
-            next_step_tensors = self._get_next_step_shape_buffer(
-                batch_size,
-                beam_width,
-                max_context_length,
-                step,
-                context_lengths,
-                host_context_lengths,
-                position_ids,
-                last_token_ids,
-                attention_mask,
-                cross_attention_mask_step,
-                next_src_cache_indirection,
-                kv_cache_block_offsets,
-                host_kv_cache_block_offsets,
-                cross_kv_cache_block_offsets,
-                host_cross_kv_cache_block_offsets,
-                hidden_states,
-                prompt_embedding_table,
-                tasks,
-                prompt_vocab_size,
-                encoder_output,
-                encoder_input_lengths,
-                host_runtime_perf_knobs=gen_runtime_perf_knobs,
-                host_context_progress=host_context_progress,
-                skip_cross_attn_blocks=skip_cross_attn_blocks,
-                language_adapter_routings=language_adapter_routings)
-
-            # there are some tensors created inside the _get_next_step_shape_buffer, not owned by any object
-            # needs to pro-long the life time of the tensors inside the next_step_tensors array
-            # otherwise, it maybe released before the next step actually enqueued
-            # one way to prolong it is to return the list, and destroy it in next step by assigning new values
-            torch.cuda.nvtx.range_push("_set_tensors")
-            self.runtime._set_tensors(next_context, next_step_tensors)
-            torch.cuda.nvtx.range_pop()
-
-            if logger.level == "verbose":
-                self.runtime.print_context_info(
-                    next_context, int(next_context == self.runtime.context_1))
-
-            if self.cuda_graph_mode:
-                self._capture_cuda_graph_and_instantiate(
-                    next_context, stream, step)
-
-        should_stop = None
-        logits = None
-        if self.mapping.is_last_pp_rank():
-            logits = self.buffer['logits']
-            if self.is_redrafter_mode:
-                should_stop = self.process_logits_including_draft(
-                    step, batch_size, logits, next_step_tensors)
-            elif logits is not None:
-                if self.is_medusa_mode:
-                    should_stop = self.process_logits_including_draft(
-                        step, batch_size, logits, next_step_tensors)
-                else:
-                    if logits_processor is not None:
-                        final_output_ids = self.finalize_decoder(
-                            context_lengths,
-                            batch_size,
-                            beam_width,
-                            scfg,
-                            in_progress=True)
-                        # keep the shape as same as huggingface stopping_criteria
-                        final_output_ids_ = final_output_ids.reshape(
-                            -1, final_output_ids.size(-1))
-                        logits = logits_processor(step, final_output_ids_,
-                                                  logits)
-                        self.buffer['logits'] = logits
-                    # [batch_size x beam_width, vocab_size_padded] -> [batch_size, beam_width, vocab_size_padded]
-                    next_token_logits = logits.reshape(
-                        (batch_size, beam_width,
-                         -1)).to(self.decoder_logits_dtype)
-                    decode_step = step + max_context_length
-
-                    stop_words_list_ptrs, stop_words_lens, max_stop_words_len = stop_words_data
-                    bad_words_list_ptrs, bad_words_lens, max_bad_words_len = bad_words_data
-
-                    should_stop = self.dynamic_decoder.forward(
-                        next_token_logits, decode_step, max_context_length,
-                        self.max_attention_window_size, self.sink_token_length,
-                        ite, batch_size, self.end_ids, self.embedding_bias_opt,
-                        context_lengths, sequence_limit_lengths,
-                        stop_words_list_ptrs, stop_words_lens,
-                        max_stop_words_len, bad_words_list_ptrs, bad_words_lens,
-                        max_bad_words_len, this_src_cache_indirection,
-                        self.output_ids, self.new_tokens, self.finished,
-                        self.finished, self.sequence_length_buffer,
-                        self.cum_log_probs, self.log_probs,
-                        self.log_probs_tiled, self.parent_ids,
-                        this_tgt_cache_indirection,
-                        self.beam_hyps_output_ids_cba,
-                        self.beam_hyps_seq_len_cba,
-                        self.beam_hyps_cum_log_probs_cba,
-                        self.beam_hyps_normed_scores_cba,
-                        self.beam_hyps_log_probs_cba,
-                        self.beam_hyps_min_normed_scores,
-                        self.beam_hyps_num_beams, self.beam_hyps_is_done,
-                        scfg.use_beam_hyps)
-
-                    if not self.use_gpt_attention_plugin:
-                        self.reorder_kv_cache_for_beam_search(
-                            batch_size, beam_width, max_context_length, step)
-
-                    if stopping_criteria is not None and not should_stop.item():
-                        final_output_ids = self.finalize_decoder(
-                            context_lengths,
-                            batch_size,
-                            beam_width,
-                            scfg,
-                            in_progress=True)
-                        # keep the shape as same as huggingface stopping_criteria
-                        final_output_ids_ = final_output_ids.reshape(
-                            -1, final_output_ids.size(-1))
-                        should_stop[0] = stopping_criteria(
-                            step, final_output_ids_, logits)
-
-        if self.runtime._is_profiling():
-            if not context.report_to_profiler():
-                logger.warning("Runtime report to profiler failed.")
-            self.runtime._insert_step_to_profiler(step)
-
-        if self.mapping.has_pp():
-            should_stop = self.pp_communicate_new_tokens(
-                should_stop, this_tgt_cache_indirection,
-                self.sequence_length_buffer)
-
-        if self.paged_kv_cache and self.has_attn_layers:
-            if (step >= self.max_new_tokens - 1) or (should_stop is not None
-                                                     and should_stop.item()):
-                # Free all blocks in all sequences.
-                # With in-flight batching and while loop we'll free some sequences, when they are done
-                self.pools_kv_cache_manager.step([True] * batch_size)
-                if self.cross_attention:
-                    self.cross_pools_kv_cache_manager.step([True] * batch_size)
-
-        if self.debug_mode:
-            self.dump_debug_buffers(step)
-
-            if next_step_tensors is not None:
-                self.debug_buffer = {
-                    name: tensor.to_torch()
-                    for name, tensor in next_step_tensors.items()
-                }
-
-        return should_stop, next_step_tensors, tasks, context_lengths, host_context_lengths, attention_mask, context_logits, generation_logits, encoder_input_lengths
-
-    def dump_debug_buffers(self, step: int) -> None:
-        if self.debug_tensors_to_save is not None:
-            # restricted written tensors according to filter
-            debug_tensor_names = copy.deepcopy(list(self.debug_buffer.keys()))
-            for k in debug_tensor_names:
-                if all([kk not in k for kk in self.debug_tensors_to_save]):
-                    self.debug_buffer.pop(k)
-
-        debug_dir = Path(
-            f"tllm_debug/PP_{self.mapping.pp_rank}/TP_{self.mapping.tp_rank}/CP_{self.mapping.cp_rank}"
-        )
-        debug_dir.mkdir(parents=True, exist_ok=True)
-
-        for name, t in self.debug_buffer.items():
-            # convert tensor name to valid file name
-            print("Saving: ", name)
-            fname = name.replace("/", ".")
-            t = torch_to_numpy(t.float())
-            np.save(debug_dir / f"{fname}-step{step}.npy", t)
-
-            txt_format = "%d" if t.dtype in [np.int32, np.int8] else '%.18e'
-            np.savetxt(
-                debug_dir / f"{fname}-step{step}.txt",
-                t.reshape(-1, t.shape[-1]),  # savetxt accepts 2 dims only
-                fmt=txt_format)
-
-    def decode_regular(self,
-                       *,
-                       batch_size: int,
-                       scfg: SamplingConfig,
-                       sequence_lengths: torch.Tensor,
-                       context_lengths: torch.Tensor,
-                       host_context_lengths,
-                       max_context_length: int,
-                       beam_width: int,
-                       cache_indirections: list,
-                       input_ids: torch.Tensor,
-                       hidden_states: torch.Tensor,
-                       prompt_embedding_table: torch.Tensor,
-                       tasks: torch.Tensor,
-                       prompt_vocab_size: torch.Tensor,
-                       ite: int,
-                       sequence_limit_lengths: torch.Tensor,
-                       stop_words_data,
-                       bad_words_data,
-                       output_sequence_lengths: bool = False,
-                       output_generation_logits: bool = False,
-                       return_dict: bool = False,
-                       encoder_output: torch.Tensor = None,
-                       encoder_input_lengths: torch.Tensor = None,
-                       stopping_criteria: StoppingCriteria = None,
-                       logits_processor: LogitsProcessor = None,
-                       cross_attention_mask: List[torch.Tensor] = None,
-                       **kwargs):
-        kv_cache_block_offsets = None
-        host_kv_cache_block_offsets = None
-        cross_kv_cache_block_offsets = None
-        host_cross_kv_cache_block_offsets = None
-        attention_mask = None
-        outputs_context_logits = None
-        outputs_generation_logits = []
-
-        def get_outputs_dict(output_ids, num_steps=self.max_new_tokens):
-            outputs = {}
-            outputs['output_ids'] = output_ids
-            if scfg.output_log_probs:
-                outputs['log_probs'] = self.log_probs
-            if scfg.output_cum_log_probs:
-                outputs['cum_log_probs'] = self.cum_log_probs
-            if output_sequence_lengths:
-                outputs[
-                    'sequence_lengths'] = self.sequence_length_buffer.reshape(
-                        [batch_size, beam_width])
-            if self.gather_context_logits:
-                outputs['context_logits'] = outputs_context_logits
-            if self.gather_generation_logits or output_generation_logits:
-                outputs['generation_logits'] = outputs_generation_logits
-            if self.is_medusa_mode or self.is_redrafter_mode:
-                outputs['steps_to_finish'] = num_steps
-            if self.is_medusa_mode:
-                outputs['medusa_output_tokens'] = self.medusa_output_tokens
-                outputs['accept_lengths'] = self.accept_lengths
-                if self.medusa_temperature != 0.0:
-                    outputs['medusa_output_logits'] = self.medusa_output_logits
-            return outputs
-
-        benchmark_profiler = kwargs.get('benchmark_profiler', None)
-        generation_phase_step_count = 0
-
-        if benchmark_profiler is not None and benchmark_profiler.is_recording_perf_profile:
-            self.runtime._set_profiler()
-
-        def profile_fn(benchmark_profiler_obj, step_count):
-            if benchmark_profiler_obj is not None:
-                benchmark_profiler_obj.record_cuda_event('last_token')
-                benchmark_profiler_obj.record_elapsed_time(
-                    'first_token', 'last_token', 'generation_time')
-                benchmark_profiler_obj.add_aux_info('generation_step_count',
-                                                    step_count)
-
-        # prepare cross attention mask.
-        cross_attention_mask_for_context = None
-        cross_attention_mask_for_gen = None
-        if cross_attention_mask is not None:
-            cross_attention_mask_for_context, cross_attention_mask_for_gen = self._prepare_cross_attention_mask(
-                batch_size, context_lengths, cross_attention_mask)
-            if self.use_gpt_attention_plugin:
-                # When we use plugin, the data type of cross_attention_mask is bool.
-                # When we don't use plugin, the data type of cross_attention_mask is int32
-                cross_attention_mask_for_context = cross_attention_mask_for_context.to(
-                    torch.bool)
-                cross_attention_mask_for_gen = cross_attention_mask_for_gen.to(
-                    torch.bool)
-
-        next_step_tensors = None
-        for step in range(0, self.max_new_tokens):
-
-            should_stop, next_step_tensors, tasks, context_lengths, host_context_lengths, attention_mask, context_logits, generation_logits, encoder_input_lengths = self.handle_per_step(
-                cache_indirections=cache_indirections,
-                step=step,
-                batch_size=batch_size,
-                max_context_length=max_context_length,
-                beam_width=beam_width,
-                input_ids=input_ids,
-                hidden_states=hidden_states,
-                scfg=scfg,
-                kv_cache_block_offsets=kv_cache_block_offsets,
-                host_kv_cache_block_offsets=host_kv_cache_block_offsets,
-                cross_kv_cache_block_offsets=cross_kv_cache_block_offsets,
-                host_cross_kv_cache_block_offsets=
-                host_cross_kv_cache_block_offsets,
-                prompt_embedding_table=prompt_embedding_table,
-                tasks=tasks,
-                context_lengths=context_lengths,
-                host_context_lengths=host_context_lengths,
-                attention_mask=attention_mask,
-                cross_attention_mask_for_context=
-                cross_attention_mask_for_context,
-                cross_attention_mask_for_gen=cross_attention_mask_for_gen,
-                prompt_vocab_size=prompt_vocab_size,
-                ite=ite,
-                sequence_limit_lengths=sequence_limit_lengths,
-                sequence_lengths=sequence_lengths,
-                next_step_tensors=next_step_tensors,
-                stop_words_data=stop_words_data,
-                bad_words_data=bad_words_data,
-                encoder_output=encoder_output,
-                encoder_input_lengths=encoder_input_lengths,
-                stopping_criteria=stopping_criteria,
-                logits_processor=logits_processor,
-                output_generation_logits=output_generation_logits,
-                **kwargs,
-            )
-            if step == 0:
-                if benchmark_profiler is not None:
-                    benchmark_profiler.record_cuda_event('first_token')
-            else:
-                generation_phase_step_count = generation_phase_step_count + 1
-
-            if self.mapping.is_last_pp_rank():
-                if step == 0 and self.gather_context_logits:
-                    outputs_context_logits = context_logits
-                if self.gather_generation_logits or output_generation_logits:
-                    outputs_generation_logits.append(generation_logits)
-
-            if should_stop is not None and should_stop.item():
-                profile_fn(benchmark_profiler, generation_phase_step_count)
-                if self.is_medusa_mode or self.is_redrafter_mode:
-                    # just hack away for now
-                    final_output_ids = self.output_ids.clone().unsqueeze(1)
-                    final_output_ids = final_output_ids[:, :, :self.
-                                                        max_seq_length -
-                                                        self.max_draft_tokens]
-                else:
-                    final_output_ids = self.finalize_decoder(
-                        context_lengths, batch_size, beam_width, scfg)
-
->>>>>>> 75502519
                 if self.mapping.is_first_pp_rank():
                     if return_dict:
                         return get_outputs_dict(final_output_ids, step + 1)
