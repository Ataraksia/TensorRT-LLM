# SPDX-FileCopyrightText: Copyright (c) 2022-2024 NVIDIA CORPORATION & AFFILIATES. All rights reserved.
# SPDX-License-Identifier: Apache-2.0
#
# Licensed under the Apache License, Version 2.0 (the "License");
# you may not use this file except in compliance with the License.
# You may obtain a copy of the License at
#
# http://www.apache.org/licenses/LICENSE-2.0
#
# Unless required by applicable law or agreed to in writing, software
# distributed under the License is distributed on an "AS IS" BASIS,
# WITHOUT WARRANTIES OR CONDITIONS OF ANY KIND, either express or implied.
# See the License for the specific language governing permissions and
# limitations under the License.
import time
from functools import partial
from typing import Literal, Optional, Tuple, Union

# isort: off
import torch
import tensorrt as trt
# isort: on
<<<<<<< HEAD

try:
    import psutil
except ImportError:
    psutil = None
try:
    import pynvml
except ImportError:
    pynvml = None
import traceback

from tensorrt_llm.logger import logger

from ._common import _is_building

if psutil is None:
<<<<<<< HEAD
    logger.warning("A required package 'psutil' is not installed. Will not "
                   "monitor the host memory usages. Please install the package "
                   "first, e.g, 'pip install psutil'.")
=======
    logger.warning(
        "A required package 'psutil' is not installed. Will not "
        "monitor the host memory usages. Please install the package "
        "first, e.g, 'pip install psutil'."
    )
>>>>>>> upstream/main

if pynvml is None:
    logger.warning(
        "A required package 'pynvml' is not installed. Will not "
        "monitor the device memory usages. Please install the package "
<<<<<<< HEAD
        "first, e.g, 'pip install nvidia-ml-py>=12'.")
=======
        "first, e.g, 'pip install nvidia-ml-py>=12'."
    )
>>>>>>> upstream/main


=======

try:
    import psutil
except ImportError:
    psutil = None
try:
    import pynvml
except ImportError:
    pynvml = None
import traceback

from tensorrt_llm.logger import logger

from ._common import _is_building

if psutil is None:
    logger.warning(
        "A required package 'psutil' is not installed. Will not "
        "monitor the host memory usages. Please install the package "
        "first, e.g, 'pip install psutil'."
    )

if pynvml is None:
    logger.warning(
        "A required package 'pynvml' is not installed. Will not "
        "monitor the device memory usages. Please install the package "
        "first, e.g, 'pip install nvidia-ml-py>=12'."
    )


>>>>>>> 75502519
class Timer:
    def __init__(self):
        self._start_times = {}
        self._total_elapsed_times = {}

    def start(self, tag):
        self._start_times[tag] = time.time()

    def stop(self, tag) -> float:
        elapsed_time = time.time() - self._start_times[tag]
        if tag not in self._total_elapsed_times:
            self._total_elapsed_times[tag] = 0
        self._total_elapsed_times[tag] += elapsed_time
        return elapsed_time

    def elapsed_time_in_sec(self, tag) -> float:
        if tag not in self._total_elapsed_times:
            return None
        return self._total_elapsed_times[tag]

    def reset(self, tag=None) -> None:
        if tag is None:
            self._start_times.clear()
            self._total_elapsed_times.clear()
        else:
            self._start_times.pop(tag, None)
            self._total_elapsed_times.pop(tag, None)

    def summary(self):
<<<<<<< HEAD
<<<<<<< HEAD
        logger.info('Profile Results')
        for tag, elapsed_time in self._total_elapsed_times.items():
            logger.info(f' - {tag.ljust(30, ".")}: {elapsed_time:.6f} (sec)')
=======
        logger.info("Profile Results")
        for tag, elapsed_time in self._total_elapsed_times.items():
            logger.info(f" - {tag.ljust(30, '.')}: {elapsed_time:.6f} (sec)")
>>>>>>> upstream/main
=======
        logger.info("Profile Results")
        for tag, elapsed_time in self._total_elapsed_times.items():
            logger.info(f" - {tag.ljust(30, '.')}: {elapsed_time:.6f} (sec)")
>>>>>>> 75502519


_default_timer = Timer()


def start(tag):
    _default_timer.start(tag)


def stop(tag):
    return _default_timer.stop(tag)


def elapsed_time_in_sec(tag):
    return _default_timer.elapsed_time_in_sec(tag)


def reset(tag=None):
    _default_timer.reset(tag=tag)


def summary():
    _default_timer.summary()


<<<<<<< HEAD
<<<<<<< HEAD
MemUnitType = Literal['GiB', 'MiB', 'KiB']


class PyNVMLContext:

=======
=======
>>>>>>> 75502519
MemUnitType = Literal["GiB", "MiB", "KiB"]


class PyNVMLContext:
<<<<<<< HEAD
>>>>>>> upstream/main
=======
>>>>>>> 75502519
    def __enter__(self):
        if pynvml is not None:
            pynvml.nvmlInit()

    def __exit__(self, type, value, traceback):
        if pynvml is not None:
            pynvml.nvmlShutdown()


if pynvml is not None:
    with PyNVMLContext():
        _device_get_memory_info_fn = partial(
            pynvml.nvmlDeviceGetMemoryInfo,
            version=pynvml.nvmlMemory_v2,
        )


def host_memory_info(pid: Optional[int] = None) -> Tuple[int, int, int]:
    if psutil is not None:
        process = psutil.Process(pid)
        # USS reports the amount of memory that would be freed if the process
        # was terminated right now.
        #   https://psutil.readthedocs.io/en/latest/index.html#psutil.Process.memory_full_info
        vmem = psutil.virtual_memory()
        total_mem = vmem.total
        free_mem = vmem.available
        alloc_mem = process.memory_full_info().uss
        return alloc_mem, free_mem, total_mem
    return 0, 0, 0  # used, free, total


<<<<<<< HEAD
<<<<<<< HEAD
def device_memory_info(
        device: Optional[Union[torch.device,
                               int]] = None) -> Tuple[int, int, int]:
=======
def device_memory_info(device: Optional[Union[torch.device, int]] = None) -> Tuple[int, int, int]:
>>>>>>> upstream/main
=======
def device_memory_info(device: Optional[Union[torch.device, int]] = None) -> Tuple[int, int, int]:
>>>>>>> 75502519
    if pynvml is not None:
        if device is None:
            device = torch.cuda.current_device()
        index = device.index if isinstance(device, torch.device) else device
        with PyNVMLContext():
            handle = pynvml.nvmlDeviceGetHandleByIndex(index)
            mem_info = _device_get_memory_info_fn(handle)
        return mem_info.used, mem_info.free, mem_info.total
    return 0, 0, 0  # used, free, total


def bytes_to_target_unit(mem_bytes: int, unit: MemUnitType) -> float:
<<<<<<< HEAD
<<<<<<< HEAD
    units = {'GiB': 1 << 30, 'MiB': 1 << 20, 'KiB': 1 << 10}
    _rename_map = {'GB': 'GiB', 'MB': 'MiB', 'KB': 'KiB'}
=======
    units = {"GiB": 1 << 30, "MiB": 1 << 20, "KiB": 1 << 10}
    _rename_map = {"GB": "GiB", "MB": "MiB", "KB": "KiB"}
>>>>>>> upstream/main
=======
    units = {"GiB": 1 << 30, "MiB": 1 << 20, "KiB": 1 << 10}
    _rename_map = {"GB": "GiB", "MB": "MiB", "KB": "KiB"}
>>>>>>> 75502519
    if unit not in units:
        unit = _rename_map[unit]
    return float(mem_bytes) / units[unit]


def _format(mem_bytes: int, unit: MemUnitType) -> str:
    mem_usage = bytes_to_target_unit(mem_bytes, unit)
<<<<<<< HEAD
<<<<<<< HEAD
    return f'{mem_usage:.4f} ({unit})'
=======
    return f"{mem_usage:.4f} ({unit})"
>>>>>>> upstream/main
=======
    return f"{mem_usage:.4f} ({unit})"
>>>>>>> 75502519


def _print_mem_message(msg: str, tag: Optional[str] = None):
    if tag:
<<<<<<< HEAD
<<<<<<< HEAD
        msg = f'{tag} - {msg}'
    logger.info(f'[MemUsage] {msg}')


def print_host_memory_usage(tag: Optional[str] = None,
                            unit: MemUnitType = 'GiB'):
    if psutil is None:
        return
    alloc_mem, _, _ = host_memory_info()
    msg = f'Allocated Host Memory {_format(alloc_mem, unit)}'
=======
=======
>>>>>>> 75502519
        msg = f"{tag} - {msg}"
    logger.info(f"[MemUsage] {msg}")


def print_host_memory_usage(tag: Optional[str] = None, unit: MemUnitType = "GiB"):
    if psutil is None:
        return
    alloc_mem, _, _ = host_memory_info()
    msg = f"Allocated Host Memory {_format(alloc_mem, unit)}"
<<<<<<< HEAD
>>>>>>> upstream/main
=======
>>>>>>> 75502519
    _print_mem_message(msg, tag)


def print_device_memory_usage(
    tag: Optional[str] = None,
<<<<<<< HEAD
<<<<<<< HEAD
    unit: MemUnitType = 'GiB',
    device: Optional[Union[torch.device, int]] = None,
):
    alloc_mem, _, _ = device_memory_info(device)
    msg = f'Allocated Device Memory {_format(alloc_mem, unit)}'
=======
=======
>>>>>>> 75502519
    unit: MemUnitType = "GiB",
    device: Optional[Union[torch.device, int]] = None,
):
    alloc_mem, _, _ = device_memory_info(device)
    msg = f"Allocated Device Memory {_format(alloc_mem, unit)}"
<<<<<<< HEAD
>>>>>>> upstream/main
=======
>>>>>>> 75502519
    _print_mem_message(msg, tag)


def print_memory_usage(
    tag: Optional[str] = None,
<<<<<<< HEAD
<<<<<<< HEAD
    unit: MemUnitType = 'GiB',
=======
    unit: MemUnitType = "GiB",
>>>>>>> upstream/main
=======
    unit: MemUnitType = "GiB",
>>>>>>> 75502519
    device: Optional[Union[torch.device, int]] = None,
):
    alloc_host_mem, _, _ = host_memory_info()
    alloc_device_mem, _, _ = device_memory_info(device=device)
<<<<<<< HEAD
<<<<<<< HEAD
    msg = f'Allocated Memory: Host {_format(alloc_host_mem, unit)} '\
            f'Device {_format(alloc_device_mem, unit)}'
=======
=======
>>>>>>> 75502519
    msg = (
        f"Allocated Memory: Host {_format(alloc_host_mem, unit)} "
        f"Device {_format(alloc_device_mem, unit)}"
    )
<<<<<<< HEAD
>>>>>>> upstream/main
=======
>>>>>>> 75502519
    _print_mem_message(msg, tag)


@_is_building
<<<<<<< HEAD
<<<<<<< HEAD
def check_gpt_mem_usage(engine, kv_dtype, use_gpt_attention_plugin,
                        paged_kv_cache, max_batch_size, max_beam_width,
                        max_seq_len, local_num_kv_heads, head_size,
                        num_layers) -> int:
=======
=======
>>>>>>> 75502519
def check_gpt_mem_usage(
    engine,
    kv_dtype,
    use_gpt_attention_plugin,
    paged_kv_cache,
    max_batch_size,
    max_beam_width,
    max_seq_len,
    local_num_kv_heads,
    head_size,
    num_layers,
) -> int:
<<<<<<< HEAD
>>>>>>> upstream/main
=======
>>>>>>> 75502519
    # Get the amount of memory
    runtime = trt.Runtime(logger.trt_logger)
    # 1. TensorRT engine activation memory
    activation_size = 0
    try:
        cuda_engine = runtime.deserialize_cuda_engine(engine)
        assert cuda_engine is not None
        activation_size = cuda_engine.device_memory_size_v2 / 1024 / 1024
        del cuda_engine
    except Exception:
<<<<<<< HEAD
<<<<<<< HEAD
        logger.warning(
            f'Exception when deserializing engine: {traceback.format_exc()}')
        logger.warning(f'Activation memory size will be regarded as 0.')
    logger.info(f'Activation memory size: {activation_size:.2f} MiB')

    # 2. Weights
    weights_size = bytes_to_target_unit(engine.nbytes, 'MiB')
    logger.info(f'Weights memory size: {weights_size:.2f} MiB')

    # 3. Estimated max KV Cache size
    kv_cache_size = max_batch_size * max_beam_width * 2 * local_num_kv_heads * max_seq_len * head_size * num_layers * kv_dtype.itemsize
=======
=======
>>>>>>> 75502519
        logger.warning(f"Exception when deserializing engine: {traceback.format_exc()}")
        logger.warning("Activation memory size will be regarded as 0.")
    logger.info(f"Activation memory size: {activation_size:.2f} MiB")

    # 2. Weights
    weights_size = bytes_to_target_unit(engine.nbytes, "MiB")
    logger.info(f"Weights memory size: {weights_size:.2f} MiB")

    # 3. Estimated max KV Cache size
    kv_cache_size = (
        max_batch_size
        * max_beam_width
        * 2
        * local_num_kv_heads
        * max_seq_len
        * head_size
        * num_layers
        * kv_dtype.itemsize
    )
<<<<<<< HEAD
>>>>>>> upstream/main
=======
>>>>>>> 75502519
    # without plugin, we need two set of kv cache buffers,
    # one for inputs, and the other for outputs.
    if not use_gpt_attention_plugin:
        kv_cache_size *= 2
<<<<<<< HEAD
<<<<<<< HEAD
    kv_cache_size = bytes_to_target_unit(kv_cache_size, 'MiB')
    logger.info(f'Max KV Cache memory size: {kv_cache_size:.2f} MiB')

    # Estimated total amount of memory
    est_memory_size = activation_size + weights_size + kv_cache_size
    logger.info(
        f'Estimated max memory usage on runtime: {est_memory_size:.2f} MiB')
    _, _, total_mem = device_memory_info(torch.cuda.current_device())
    total_mem = bytes_to_target_unit(total_mem, 'MiB')
    if est_memory_size > total_mem:
        logger.warning(
            f'Engine is successfully built, but GPU Memory ({total_mem:.2f} MB)'
            ' may not be enough when running inference on max shape.')
        if paged_kv_cache:
            logger.warning(f'Since paged_kv_cache is enabled, the max KV Cache '
                           'memory size is a estimate for very extreme cases, '
                           'it\'s possible that most cases won\'t meet OOM.')
        else:
            logger.warning(f'Enabling `--paged_kv_cache` could help reduce the '
                           'GPU memory usage on runtime.')
=======
=======
>>>>>>> 75502519
    kv_cache_size = bytes_to_target_unit(kv_cache_size, "MiB")
    logger.info(f"Max KV Cache memory size: {kv_cache_size:.2f} MiB")

    # Estimated total amount of memory
    est_memory_size = activation_size + weights_size + kv_cache_size
    logger.info(f"Estimated max memory usage on runtime: {est_memory_size:.2f} MiB")
    _, _, total_mem = device_memory_info(torch.cuda.current_device())
    total_mem = bytes_to_target_unit(total_mem, "MiB")
    if est_memory_size > total_mem:
        logger.warning(
            f"Engine is successfully built, but GPU Memory ({total_mem:.2f} MB)"
            " may not be enough when running inference on max shape."
        )
        if paged_kv_cache:
            logger.warning(
                "Since paged_kv_cache is enabled, the max KV Cache "
                "memory size is a estimate for very extreme cases, "
                "it's possible that most cases won't meet OOM."
            )
        else:
            logger.warning(
                "Enabling `--paged_kv_cache` could help reduce the GPU memory usage on runtime."
            )
<<<<<<< HEAD
>>>>>>> upstream/main
=======
>>>>>>> 75502519

    return est_memory_size<|MERGE_RESOLUTION|>--- conflicted
+++ resolved
@@ -20,7 +20,6 @@
 import torch
 import tensorrt as trt
 # isort: on
-<<<<<<< HEAD
 
 try:
     import psutil
@@ -37,47 +36,6 @@
 from ._common import _is_building
 
 if psutil is None:
-<<<<<<< HEAD
-    logger.warning("A required package 'psutil' is not installed. Will not "
-                   "monitor the host memory usages. Please install the package "
-                   "first, e.g, 'pip install psutil'.")
-=======
-    logger.warning(
-        "A required package 'psutil' is not installed. Will not "
-        "monitor the host memory usages. Please install the package "
-        "first, e.g, 'pip install psutil'."
-    )
->>>>>>> upstream/main
-
-if pynvml is None:
-    logger.warning(
-        "A required package 'pynvml' is not installed. Will not "
-        "monitor the device memory usages. Please install the package "
-<<<<<<< HEAD
-        "first, e.g, 'pip install nvidia-ml-py>=12'.")
-=======
-        "first, e.g, 'pip install nvidia-ml-py>=12'."
-    )
->>>>>>> upstream/main
-
-
-=======
-
-try:
-    import psutil
-except ImportError:
-    psutil = None
-try:
-    import pynvml
-except ImportError:
-    pynvml = None
-import traceback
-
-from tensorrt_llm.logger import logger
-
-from ._common import _is_building
-
-if psutil is None:
     logger.warning(
         "A required package 'psutil' is not installed. Will not "
         "monitor the host memory usages. Please install the package "
@@ -92,7 +50,6 @@
     )
 
 
->>>>>>> 75502519
 class Timer:
     def __init__(self):
         self._start_times = {}
@@ -122,21 +79,9 @@
             self._total_elapsed_times.pop(tag, None)
 
     def summary(self):
-<<<<<<< HEAD
-<<<<<<< HEAD
-        logger.info('Profile Results')
-        for tag, elapsed_time in self._total_elapsed_times.items():
-            logger.info(f' - {tag.ljust(30, ".")}: {elapsed_time:.6f} (sec)')
-=======
         logger.info("Profile Results")
         for tag, elapsed_time in self._total_elapsed_times.items():
             logger.info(f" - {tag.ljust(30, '.')}: {elapsed_time:.6f} (sec)")
->>>>>>> upstream/main
-=======
-        logger.info("Profile Results")
-        for tag, elapsed_time in self._total_elapsed_times.items():
-            logger.info(f" - {tag.ljust(30, '.')}: {elapsed_time:.6f} (sec)")
->>>>>>> 75502519
 
 
 _default_timer = Timer()
@@ -162,24 +107,10 @@
     _default_timer.summary()
 
 
-<<<<<<< HEAD
-<<<<<<< HEAD
-MemUnitType = Literal['GiB', 'MiB', 'KiB']
+MemUnitType = Literal["GiB", "MiB", "KiB"]
 
 
 class PyNVMLContext:
-
-=======
-=======
->>>>>>> 75502519
-MemUnitType = Literal["GiB", "MiB", "KiB"]
-
-
-class PyNVMLContext:
-<<<<<<< HEAD
->>>>>>> upstream/main
-=======
->>>>>>> 75502519
     def __enter__(self):
         if pynvml is not None:
             pynvml.nvmlInit()
@@ -211,17 +142,7 @@
     return 0, 0, 0  # used, free, total
 
 
-<<<<<<< HEAD
-<<<<<<< HEAD
-def device_memory_info(
-        device: Optional[Union[torch.device,
-                               int]] = None) -> Tuple[int, int, int]:
-=======
 def device_memory_info(device: Optional[Union[torch.device, int]] = None) -> Tuple[int, int, int]:
->>>>>>> upstream/main
-=======
-def device_memory_info(device: Optional[Union[torch.device, int]] = None) -> Tuple[int, int, int]:
->>>>>>> 75502519
     if pynvml is not None:
         if device is None:
             device = torch.cuda.current_device()
@@ -234,18 +155,8 @@
 
 
 def bytes_to_target_unit(mem_bytes: int, unit: MemUnitType) -> float:
-<<<<<<< HEAD
-<<<<<<< HEAD
-    units = {'GiB': 1 << 30, 'MiB': 1 << 20, 'KiB': 1 << 10}
-    _rename_map = {'GB': 'GiB', 'MB': 'MiB', 'KB': 'KiB'}
-=======
     units = {"GiB": 1 << 30, "MiB": 1 << 20, "KiB": 1 << 10}
     _rename_map = {"GB": "GiB", "MB": "MiB", "KB": "KiB"}
->>>>>>> upstream/main
-=======
-    units = {"GiB": 1 << 30, "MiB": 1 << 20, "KiB": 1 << 10}
-    _rename_map = {"GB": "GiB", "MB": "MiB", "KB": "KiB"}
->>>>>>> 75502519
     if unit not in units:
         unit = _rename_map[unit]
     return float(mem_bytes) / units[unit]
@@ -253,34 +164,11 @@
 
 def _format(mem_bytes: int, unit: MemUnitType) -> str:
     mem_usage = bytes_to_target_unit(mem_bytes, unit)
-<<<<<<< HEAD
-<<<<<<< HEAD
-    return f'{mem_usage:.4f} ({unit})'
-=======
     return f"{mem_usage:.4f} ({unit})"
->>>>>>> upstream/main
-=======
-    return f"{mem_usage:.4f} ({unit})"
->>>>>>> 75502519
 
 
 def _print_mem_message(msg: str, tag: Optional[str] = None):
     if tag:
-<<<<<<< HEAD
-<<<<<<< HEAD
-        msg = f'{tag} - {msg}'
-    logger.info(f'[MemUsage] {msg}')
-
-
-def print_host_memory_usage(tag: Optional[str] = None,
-                            unit: MemUnitType = 'GiB'):
-    if psutil is None:
-        return
-    alloc_mem, _, _ = host_memory_info()
-    msg = f'Allocated Host Memory {_format(alloc_mem, unit)}'
-=======
-=======
->>>>>>> 75502519
         msg = f"{tag} - {msg}"
     logger.info(f"[MemUsage] {msg}")
 
@@ -290,80 +178,34 @@
         return
     alloc_mem, _, _ = host_memory_info()
     msg = f"Allocated Host Memory {_format(alloc_mem, unit)}"
-<<<<<<< HEAD
->>>>>>> upstream/main
-=======
->>>>>>> 75502519
     _print_mem_message(msg, tag)
 
 
 def print_device_memory_usage(
     tag: Optional[str] = None,
-<<<<<<< HEAD
-<<<<<<< HEAD
-    unit: MemUnitType = 'GiB',
-    device: Optional[Union[torch.device, int]] = None,
-):
-    alloc_mem, _, _ = device_memory_info(device)
-    msg = f'Allocated Device Memory {_format(alloc_mem, unit)}'
-=======
-=======
->>>>>>> 75502519
     unit: MemUnitType = "GiB",
     device: Optional[Union[torch.device, int]] = None,
 ):
     alloc_mem, _, _ = device_memory_info(device)
     msg = f"Allocated Device Memory {_format(alloc_mem, unit)}"
-<<<<<<< HEAD
->>>>>>> upstream/main
-=======
->>>>>>> 75502519
     _print_mem_message(msg, tag)
 
 
 def print_memory_usage(
     tag: Optional[str] = None,
-<<<<<<< HEAD
-<<<<<<< HEAD
-    unit: MemUnitType = 'GiB',
-=======
     unit: MemUnitType = "GiB",
->>>>>>> upstream/main
-=======
-    unit: MemUnitType = "GiB",
->>>>>>> 75502519
     device: Optional[Union[torch.device, int]] = None,
 ):
     alloc_host_mem, _, _ = host_memory_info()
     alloc_device_mem, _, _ = device_memory_info(device=device)
-<<<<<<< HEAD
-<<<<<<< HEAD
-    msg = f'Allocated Memory: Host {_format(alloc_host_mem, unit)} '\
-            f'Device {_format(alloc_device_mem, unit)}'
-=======
-=======
->>>>>>> 75502519
     msg = (
         f"Allocated Memory: Host {_format(alloc_host_mem, unit)} "
         f"Device {_format(alloc_device_mem, unit)}"
     )
-<<<<<<< HEAD
->>>>>>> upstream/main
-=======
->>>>>>> 75502519
     _print_mem_message(msg, tag)
 
 
 @_is_building
-<<<<<<< HEAD
-<<<<<<< HEAD
-def check_gpt_mem_usage(engine, kv_dtype, use_gpt_attention_plugin,
-                        paged_kv_cache, max_batch_size, max_beam_width,
-                        max_seq_len, local_num_kv_heads, head_size,
-                        num_layers) -> int:
-=======
-=======
->>>>>>> 75502519
 def check_gpt_mem_usage(
     engine,
     kv_dtype,
@@ -376,10 +218,6 @@
     head_size,
     num_layers,
 ) -> int:
-<<<<<<< HEAD
->>>>>>> upstream/main
-=======
->>>>>>> 75502519
     # Get the amount of memory
     runtime = trt.Runtime(logger.trt_logger)
     # 1. TensorRT engine activation memory
@@ -390,22 +228,6 @@
         activation_size = cuda_engine.device_memory_size_v2 / 1024 / 1024
         del cuda_engine
     except Exception:
-<<<<<<< HEAD
-<<<<<<< HEAD
-        logger.warning(
-            f'Exception when deserializing engine: {traceback.format_exc()}')
-        logger.warning(f'Activation memory size will be regarded as 0.')
-    logger.info(f'Activation memory size: {activation_size:.2f} MiB')
-
-    # 2. Weights
-    weights_size = bytes_to_target_unit(engine.nbytes, 'MiB')
-    logger.info(f'Weights memory size: {weights_size:.2f} MiB')
-
-    # 3. Estimated max KV Cache size
-    kv_cache_size = max_batch_size * max_beam_width * 2 * local_num_kv_heads * max_seq_len * head_size * num_layers * kv_dtype.itemsize
-=======
-=======
->>>>>>> 75502519
         logger.warning(f"Exception when deserializing engine: {traceback.format_exc()}")
         logger.warning("Activation memory size will be regarded as 0.")
     logger.info(f"Activation memory size: {activation_size:.2f} MiB")
@@ -425,39 +247,10 @@
         * num_layers
         * kv_dtype.itemsize
     )
-<<<<<<< HEAD
->>>>>>> upstream/main
-=======
->>>>>>> 75502519
     # without plugin, we need two set of kv cache buffers,
     # one for inputs, and the other for outputs.
     if not use_gpt_attention_plugin:
         kv_cache_size *= 2
-<<<<<<< HEAD
-<<<<<<< HEAD
-    kv_cache_size = bytes_to_target_unit(kv_cache_size, 'MiB')
-    logger.info(f'Max KV Cache memory size: {kv_cache_size:.2f} MiB')
-
-    # Estimated total amount of memory
-    est_memory_size = activation_size + weights_size + kv_cache_size
-    logger.info(
-        f'Estimated max memory usage on runtime: {est_memory_size:.2f} MiB')
-    _, _, total_mem = device_memory_info(torch.cuda.current_device())
-    total_mem = bytes_to_target_unit(total_mem, 'MiB')
-    if est_memory_size > total_mem:
-        logger.warning(
-            f'Engine is successfully built, but GPU Memory ({total_mem:.2f} MB)'
-            ' may not be enough when running inference on max shape.')
-        if paged_kv_cache:
-            logger.warning(f'Since paged_kv_cache is enabled, the max KV Cache '
-                           'memory size is a estimate for very extreme cases, '
-                           'it\'s possible that most cases won\'t meet OOM.')
-        else:
-            logger.warning(f'Enabling `--paged_kv_cache` could help reduce the '
-                           'GPU memory usage on runtime.')
-=======
-=======
->>>>>>> 75502519
     kv_cache_size = bytes_to_target_unit(kv_cache_size, "MiB")
     logger.info(f"Max KV Cache memory size: {kv_cache_size:.2f} MiB")
 
@@ -481,9 +274,5 @@
             logger.warning(
                 "Enabling `--paged_kv_cache` could help reduce the GPU memory usage on runtime."
             )
-<<<<<<< HEAD
->>>>>>> upstream/main
-=======
->>>>>>> 75502519
 
     return est_memory_size