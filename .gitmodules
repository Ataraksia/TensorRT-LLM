--- conflicted
+++ resolved
@@ -28,9 +28,5 @@
 	url = https://github.com/zeromq/cppzmq.git
 [submodule "3rdparty/DeepGEMM"]
 	path = 3rdparty/DeepGEMM
-<<<<<<< HEAD
-	url = https://github.com/deepseek-ai/DeepGEMM.git
-=======
 	url = https://github.com/ruoqianguo/DeepGEMM.git
-	branch = swapab_sm100
->>>>>>> 75502519
+	branch = swapab_sm100